--- conflicted
+++ resolved
@@ -1,101 +1,95 @@
-// Copyright (c) Microsoft Corporation.
-// Licensed under the MIT license.
-
-#pragma once
-
-#include "input.h"
-#include "screenInfo.hpp"
-#include "server.h"
-
-#include "history.h"
-#include "alias.h"
-#include "readDataCooked.hpp"
-#include "popup.h"
-
-class CommandLine
-{
-public:
-    ~CommandLine();
-
-    static CommandLine& Instance();
-
-    static bool IsEditLineEmpty();
-    void Hide(const bool fUpdateFields);
-    void Show();
-    bool IsVisible() const noexcept;
-
-    [[nodiscard]] NTSTATUS ProcessCommandLine(COOKED_READ_DATA& cookedReadData,
-                                              _In_ WCHAR wch,
-                                              const DWORD dwKeyState);
-
-    [[nodiscard]] HRESULT StartCommandNumberPopup(COOKED_READ_DATA& cookedReadData);
-
-    bool HasPopup() const noexcept;
-    Popup& GetPopup() const;
-
-    void EndCurrentPopup();
-    void EndAllPopups();
-
-    void DeletePromptAfterCursor(COOKED_READ_DATA& cookedReadData) noexcept;
-    til::point DeleteFromRightOfCursor(COOKED_READ_DATA& cookedReadData) noexcept;
-
-protected:
-    CommandLine();
-
-    // delete these because we don't want to accidentally get copies of the singleton
-    CommandLine(const CommandLine&) = delete;
-    CommandLine& operator=(const CommandLine&) = delete;
-
-    [[nodiscard]] NTSTATUS _startCommandListPopup(COOKED_READ_DATA& cookedReadData);
-    [[nodiscard]] NTSTATUS _startCopyFromCharPopup(COOKED_READ_DATA& cookedReadData);
-    [[nodiscard]] NTSTATUS _startCopyToCharPopup(COOKED_READ_DATA& cookedReadData);
-
-    void _processHistoryCycling(COOKED_READ_DATA& cookedReadData, const CommandHistory::SearchDirection searchDirection);
-    void _setPromptToOldestCommand(COOKED_READ_DATA& cookedReadData);
-    void _setPromptToNewestCommand(COOKED_READ_DATA& cookedReadData);
-    til::point _deletePromptBeforeCursor(COOKED_READ_DATA& cookedReadData) noexcept;
-    til::point _moveCursorToEndOfPrompt(COOKED_READ_DATA& cookedReadData) noexcept;
-    til::point _moveCursorToStartOfPrompt(COOKED_READ_DATA& cookedReadData) noexcept;
-    til::point _moveCursorLeftByWord(COOKED_READ_DATA& cookedReadData) noexcept;
-    til::point _moveCursorLeft(COOKED_READ_DATA& cookedReadData);
-    til::point _moveCursorRightByWord(COOKED_READ_DATA& cookedReadData) noexcept;
-    til::point _moveCursorRight(COOKED_READ_DATA& cookedReadData) noexcept;
-    void _insertCtrlZ(COOKED_READ_DATA& cookedReadData) noexcept;
-    void _deleteCommandHistory(COOKED_READ_DATA& cookedReadData) noexcept;
-    void _fillPromptWithPreviousCommandFragment(COOKED_READ_DATA& cookedReadData) noexcept;
-    til::point _cycleMatchingCommandHistoryToPrompt(COOKED_READ_DATA& cookedReadData);
-
-#ifdef UNIT_TESTING
-    friend class CommandLineTests;
-    friend class CommandNumberPopupTests;
-#endif
-
-private:
-    std::deque<std::unique_ptr<Popup>> _popups;
-    bool _isVisible;
-};
-
-void DeleteCommandLine(COOKED_READ_DATA& cookedReadData, const bool fUpdateFields);
-
-void RedrawCommandLine(COOKED_READ_DATA& cookedReadData);
-
-// Values for WriteChars(), WriteCharsLegacy() dwFlags
-#define WC_INTERACTIVE 0x01
-#define WC_KEEP_CURSOR_VISIBLE 0x02
-
-// Word delimiters
-bool IsWordDelim(const wchar_t wch);
-bool IsWordDelim(const std::wstring_view charData);
-
-<<<<<<< HEAD
-bool IsValidStringBuffer(_In_ bool Unicode, _In_reads_bytes_(Size) PVOID Buffer, _In_ ULONG Size, _In_ ULONG Count, ...);
-
-void SetCurrentCommandLine(COOKED_READ_DATA& cookedReadData, _In_ SHORT Index);
-
-bool IsCommandLinePopupKey(const KEY_EVENT_RECORD& event);
-bool IsCommandLineEditingKey(const KEY_EVENT_RECORD& event);
-
-=======
-void SetCurrentCommandLine(COOKED_READ_DATA& cookedReadData, _In_ CommandHistory::Index Index);
-
->>>>>>> c6e5f791
+// Copyright (c) Microsoft Corporation.
+// Licensed under the MIT license.
+
+#pragma once
+
+#include "input.h"
+#include "screenInfo.hpp"
+#include "server.h"
+
+#include "history.h"
+#include "alias.h"
+#include "readDataCooked.hpp"
+#include "popup.h"
+
+class CommandLine
+{
+public:
+    ~CommandLine();
+
+    static CommandLine& Instance();
+
+    static bool IsEditLineEmpty();
+    void Hide(const bool fUpdateFields);
+    void Show();
+    bool IsVisible() const noexcept;
+
+    [[nodiscard]] NTSTATUS ProcessCommandLine(COOKED_READ_DATA& cookedReadData,
+                                              _In_ WCHAR wch,
+                                              const DWORD dwKeyState);
+
+    [[nodiscard]] HRESULT StartCommandNumberPopup(COOKED_READ_DATA& cookedReadData);
+
+    bool HasPopup() const noexcept;
+    Popup& GetPopup() const;
+
+    void EndCurrentPopup();
+    void EndAllPopups();
+
+    void DeletePromptAfterCursor(COOKED_READ_DATA& cookedReadData) noexcept;
+    til::point DeleteFromRightOfCursor(COOKED_READ_DATA& cookedReadData) noexcept;
+
+protected:
+    CommandLine();
+
+    // delete these because we don't want to accidentally get copies of the singleton
+    CommandLine(const CommandLine&) = delete;
+    CommandLine& operator=(const CommandLine&) = delete;
+
+    [[nodiscard]] NTSTATUS _startCommandListPopup(COOKED_READ_DATA& cookedReadData);
+    [[nodiscard]] NTSTATUS _startCopyFromCharPopup(COOKED_READ_DATA& cookedReadData);
+    [[nodiscard]] NTSTATUS _startCopyToCharPopup(COOKED_READ_DATA& cookedReadData);
+
+    void _processHistoryCycling(COOKED_READ_DATA& cookedReadData, const CommandHistory::SearchDirection searchDirection);
+    void _setPromptToOldestCommand(COOKED_READ_DATA& cookedReadData);
+    void _setPromptToNewestCommand(COOKED_READ_DATA& cookedReadData);
+    til::point _deletePromptBeforeCursor(COOKED_READ_DATA& cookedReadData) noexcept;
+    til::point _moveCursorToEndOfPrompt(COOKED_READ_DATA& cookedReadData) noexcept;
+    til::point _moveCursorToStartOfPrompt(COOKED_READ_DATA& cookedReadData) noexcept;
+    til::point _moveCursorLeftByWord(COOKED_READ_DATA& cookedReadData) noexcept;
+    til::point _moveCursorLeft(COOKED_READ_DATA& cookedReadData);
+    til::point _moveCursorRightByWord(COOKED_READ_DATA& cookedReadData) noexcept;
+    til::point _moveCursorRight(COOKED_READ_DATA& cookedReadData) noexcept;
+    void _insertCtrlZ(COOKED_READ_DATA& cookedReadData) noexcept;
+    void _deleteCommandHistory(COOKED_READ_DATA& cookedReadData) noexcept;
+    void _fillPromptWithPreviousCommandFragment(COOKED_READ_DATA& cookedReadData) noexcept;
+    til::point _cycleMatchingCommandHistoryToPrompt(COOKED_READ_DATA& cookedReadData);
+
+#ifdef UNIT_TESTING
+    friend class CommandLineTests;
+    friend class CommandNumberPopupTests;
+#endif
+
+private:
+    std::deque<std::unique_ptr<Popup>> _popups;
+    bool _isVisible;
+};
+
+void DeleteCommandLine(COOKED_READ_DATA& cookedReadData, const bool fUpdateFields);
+
+void RedrawCommandLine(COOKED_READ_DATA& cookedReadData);
+
+// Values for WriteChars(), WriteCharsLegacy() dwFlags
+#define WC_INTERACTIVE 0x01
+#define WC_KEEP_CURSOR_VISIBLE 0x02
+
+// Word delimiters
+bool IsWordDelim(const wchar_t wch);
+bool IsWordDelim(const std::wstring_view charData);
+
+bool IsValidStringBuffer(_In_ bool Unicode, _In_reads_bytes_(Size) PVOID Buffer, _In_ ULONG Size, _In_ ULONG Count, ...);
+
+void SetCurrentCommandLine(COOKED_READ_DATA& cookedReadData, _In_ CommandHistory::Index Index);
+
+bool IsCommandLinePopupKey(const KEY_EVENT_RECORD& event);
+bool IsCommandLineEditingKey(const KEY_EVENT_RECORD& event);