--- conflicted
+++ resolved
@@ -1,141 +1,101 @@
-// Copyright (c) Microsoft Corporation.
-// Licensed under the MIT license.
-
-#include "precomp.h"
-
-#include "find.h"
-#include "resource.h"
-#include "window.hpp"
-
-#include "../../host/dbcs.h"
-#include "../../host/handle.h"
-#include "../buffer/out/search.h"
-
-#include "../inc/ServiceLocator.hpp"
-
-#pragma hdrstop
-
-using namespace Microsoft::Console::Interactivity;
-
-INT_PTR CALLBACK FindDialogProc(HWND hWnd, UINT Message, WPARAM wParam, LPARAM lParam)
-{
-    auto& gci = ServiceLocator::LocateGlobals().getConsoleInformation();
-    // This bool is used to track which option - up or down - was used to perform the last search. That way, the next time the
-    //   find dialog is opened, it will default to the last used option.
-    static auto reverse = true;
-    static auto caseInsensitive = true;
-    static std::wstring lastFindString;
-    static Search searcher;
-
-    switch (Message)
-    {
-    case WM_INITDIALOG:
-        SetWindowLongPtrW(hWnd, DWLP_USER, lParam);
-        CheckRadioButton(hWnd, ID_CONSOLE_FINDUP, ID_CONSOLE_FINDDOWN, (reverse ? ID_CONSOLE_FINDUP : ID_CONSOLE_FINDDOWN));
-        CheckDlgButton(hWnd, ID_CONSOLE_FINDCASE, !caseInsensitive);
-        SetDlgItemTextW(hWnd, ID_CONSOLE_FINDSTR, lastFindString.c_str());
-        return TRUE;
-    case WM_COMMAND:
-    {
-        switch (LOWORD(wParam))
-        {
-        case IDOK:
-        {
-<<<<<<< HEAD
-            LockConsole();
-            auto Unlock = wil::scope_exit([&] { UnlockConsole(); });
-
-            if (searcher.IsStale())
-            {
-                auto length = SendDlgItemMessageW(hWnd, ID_CONSOLE_FINDSTR, WM_GETTEXTLENGTH, 0, 0);
-                lastFindString.resize(length);
-                length = GetDlgItemTextW(hWnd, ID_CONSOLE_FINDSTR, lastFindString.data(), gsl::narrow_cast<int>(length + 1));
-                lastFindString.resize(length);
-
-                caseInsensitive = IsDlgButtonChecked(hWnd, ID_CONSOLE_FINDCASE) == 0;
-                reverse = IsDlgButtonChecked(hWnd, ID_CONSOLE_FINDDOWN) == 0;
-
-                searcher = Search{ gci.renderData, lastFindString, reverse, caseInsensitive };
-=======
-            auto length = SendDlgItemMessageW(hWnd, ID_CONSOLE_FINDSTR, WM_GETTEXTLENGTH, 0, 0);
-            lastFindString.resize(length);
-            length = GetDlgItemTextW(hWnd, ID_CONSOLE_FINDSTR, lastFindString.data(), gsl::narrow_cast<int>(length + 1));
-            lastFindString.resize(length);
-
-            caseInsensitive = IsDlgButtonChecked(hWnd, ID_CONSOLE_FINDCASE) == 0;
-            reverse = IsDlgButtonChecked(hWnd, ID_CONSOLE_FINDDOWN) == 0;
-
-            LockConsole();
-            auto Unlock = wil::scope_exit([&] { UnlockConsole(); });
-
-            if (searcher.ResetIfStale(gci.renderData, lastFindString, reverse, caseInsensitive))
-            {
-                searcher.MovePastCurrentSelection();
->>>>>>> c4436157
-            }
-
-            if (searcher.SelectNext())
-            {
-<<<<<<< HEAD
-                return TRUE;
-            }
-
-=======
-                searcher.FindNext();
-            }
-
-            if (searcher.SelectCurrent())
-            {
-                return TRUE;
-            }
-
->>>>>>> c4436157
-            std::ignore = gci.GetActiveOutputBuffer().SendNotifyBeep();
-            break;
-        }
-        case IDCANCEL:
-            EndDialog(hWnd, 0);
-            searcher = Search{};
-            return TRUE;
-<<<<<<< HEAD
-        case ID_CONSOLE_FINDSTR:
-        case ID_CONSOLE_FINDCASE:
-        case ID_CONSOLE_FINDUP:
-        case ID_CONSOLE_FINDDOWN:
-        {
-            const auto hi = HIWORD(wParam);
-            // ID_CONSOLE_FINDSTR emits EN_CHANGE and the other 3 emit 0 when changing.
-            if (hi == 0 || hi == EN_CHANGE)
-            {
-                searcher = Search{};
-            }
-            break;
-        }
-=======
->>>>>>> c4436157
-        default:
-            break;
-        }
-        break;
-    }
-    default:
-        break;
-    }
-    return FALSE;
-}
-
-void DoFind()
-{
-    auto& g = ServiceLocator::LocateGlobals();
-    const auto pWindow = ServiceLocator::LocateConsoleWindow();
-
-    UnlockConsole();
-    if (pWindow != nullptr)
-    {
-        const auto hwnd = pWindow->GetWindowHandle();
-
-        ++g.uiDialogBoxCount;
-        DialogBoxParamW(g.hInstance, MAKEINTRESOURCE(ID_CONSOLE_FINDDLG), hwnd, FindDialogProc, (LPARAM) nullptr);
-        --g.uiDialogBoxCount;
-    }
-}
+// Copyright (c) Microsoft Corporation.
+// Licensed under the MIT license.
+
+#include "precomp.h"
+
+#include "find.h"
+#include "resource.h"
+#include "window.hpp"
+
+#include "../../host/dbcs.h"
+#include "../../host/handle.h"
+#include "../buffer/out/search.h"
+
+#include "../inc/ServiceLocator.hpp"
+
+#pragma hdrstop
+
+using namespace Microsoft::Console::Interactivity;
+
+INT_PTR CALLBACK FindDialogProc(HWND hWnd, UINT Message, WPARAM wParam, LPARAM lParam)
+{
+    auto& gci = ServiceLocator::LocateGlobals().getConsoleInformation();
+    // This bool is used to track which option - up or down - was used to perform the last search. That way, the next time the
+    //   find dialog is opened, it will default to the last used option.
+    static auto reverse = true;
+    static auto caseInsensitive = true;
+    static std::wstring lastFindString;
+    static Search searcher;
+
+    switch (Message)
+    {
+    case WM_INITDIALOG:
+        SetWindowLongPtrW(hWnd, DWLP_USER, lParam);
+        CheckRadioButton(hWnd, ID_CONSOLE_FINDUP, ID_CONSOLE_FINDDOWN, (reverse ? ID_CONSOLE_FINDUP : ID_CONSOLE_FINDDOWN));
+        CheckDlgButton(hWnd, ID_CONSOLE_FINDCASE, !caseInsensitive);
+        SetDlgItemTextW(hWnd, ID_CONSOLE_FINDSTR, lastFindString.c_str());
+        return TRUE;
+    case WM_COMMAND:
+    {
+        switch (LOWORD(wParam))
+        {
+        case IDOK:
+        {
+            auto length = SendDlgItemMessageW(hWnd, ID_CONSOLE_FINDSTR, WM_GETTEXTLENGTH, 0, 0);
+            lastFindString.resize(length);
+            length = GetDlgItemTextW(hWnd, ID_CONSOLE_FINDSTR, lastFindString.data(), gsl::narrow_cast<int>(length + 1));
+            lastFindString.resize(length);
+
+            caseInsensitive = IsDlgButtonChecked(hWnd, ID_CONSOLE_FINDCASE) == 0;
+            reverse = IsDlgButtonChecked(hWnd, ID_CONSOLE_FINDDOWN) == 0;
+
+            LockConsole();
+            auto Unlock = wil::scope_exit([&] { UnlockConsole(); });
+
+            if (searcher.ResetIfStale(gci.renderData, lastFindString, reverse, caseInsensitive))
+            {
+                searcher.MovePastCurrentSelection();
+            }
+            else
+            {
+                searcher.FindNext();
+            }
+
+            if (searcher.SelectCurrent())
+            {
+                return TRUE;
+            }
+
+            std::ignore = gci.GetActiveOutputBuffer().SendNotifyBeep();
+            break;
+        }
+        case IDCANCEL:
+            EndDialog(hWnd, 0);
+            searcher = Search{};
+            return TRUE;
+        default:
+            break;
+        }
+        break;
+    }
+    default:
+        break;
+    }
+    return FALSE;
+}
+
+void DoFind()
+{
+    auto& g = ServiceLocator::LocateGlobals();
+    const auto pWindow = ServiceLocator::LocateConsoleWindow();
+
+    UnlockConsole();
+    if (pWindow != nullptr)
+    {
+        const auto hwnd = pWindow->GetWindowHandle();
+
+        ++g.uiDialogBoxCount;
+        DialogBoxParamW(g.hInstance, MAKEINTRESOURCE(ID_CONSOLE_FINDDLG), hwnd, FindDialogProc, (LPARAM) nullptr);
+        --g.uiDialogBoxCount;
+    }
+}