--- conflicted
+++ resolved
@@ -1107,12 +1107,8 @@
             newMargin.Top = (_anchor.Y - actualSize.height);
         }
         Margin(newMargin);
-<<<<<<< HEAD
-
-        Visibility(commands.Size() > 0 ? Visibility::Visible : Visibility::Collapsed);
+
         _searchBox().Text(filter);
-=======
->>>>>>> a21977b8
     }
 
 }