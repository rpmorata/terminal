/*++
Copyright (c) Microsoft Corporation
Licensed under the MIT license.

Module Name:
- SearchBoxControl.cpp

Abstract:
- the search dialog component used in Terminal Search

Author(s):
- Kaiyu Wang (kawa) 11-27-2019

--*/

#pragma once
<<<<<<< HEAD
=======

>>>>>>> e1ab64e0
#include "SearchBoxControl.g.h"

namespace winrt::Microsoft::Terminal::Control::implementation
{
    struct SearchBoxControl : SearchBoxControlT<SearchBoxControl>
    {
        static constexpr int32_t MaximumTotalResultsToShowInStatus = 999;
        static constexpr std::wstring_view TotalResultsTooHighStatus = L"999+";
        static constexpr std::wstring_view CurrentIndexTooHighStatus = L"?";
        static constexpr std::wstring_view StatusDelimiter = L"/";

        SearchBoxControl();

        void TextBoxKeyDown(const winrt::Windows::Foundation::IInspectable& /*sender*/, const winrt::Windows::UI::Xaml::Input::KeyRoutedEventArgs& e);

        void SetFocusOnTextbox();
        void PopulateTextbox(const winrt::hstring& text);
        bool ContainsFocus();
        void SetStatus(int32_t totalMatches, int32_t currentMatch);
        void SetNavigationEnabled(bool enabled);

        void GoBackwardClicked(const winrt::Windows::Foundation::IInspectable& /*sender*/, const winrt::Windows::UI::Xaml::RoutedEventArgs& /*e*/);
        void GoForwardClicked(const winrt::Windows::Foundation::IInspectable& /*sender*/, const winrt::Windows::UI::Xaml::RoutedEventArgs& /*e*/);
        void CloseClick(const winrt::Windows::Foundation::IInspectable& /*sender*/, const winrt::Windows::UI::Xaml::RoutedEventArgs& e);

        void TextBoxTextChanged(winrt::Windows::Foundation::IInspectable const& sender, winrt::Windows::UI::Xaml::RoutedEventArgs const& e);
        void CaseSensitivityButtonClicked(winrt::Windows::Foundation::IInspectable const& sender, winrt::Windows::UI::Xaml::RoutedEventArgs const& e);

        WINRT_CALLBACK(Search, SearchHandler);
        WINRT_CALLBACK(SearchChanged, SearchHandler);
        TYPED_EVENT(Closed, Control::SearchBoxControl, Windows::UI::Xaml::RoutedEventArgs);

    private:
        std::unordered_set<winrt::Windows::Foundation::IInspectable> _focusableElements;

        static winrt::hstring _FormatStatus(int32_t totalMatches, int32_t currentMatch);
        static double _TextWidth(winrt::hstring text, double fontSize);
        double _GetStatusMaxWidth();

        bool _GoForward();
        bool _CaseSensitive();
        void _KeyDownHandler(const winrt::Windows::Foundation::IInspectable& sender, const winrt::Windows::UI::Xaml::Input::KeyRoutedEventArgs& e);
        void _CharacterHandler(const winrt::Windows::Foundation::IInspectable& /*sender*/, const winrt::Windows::UI::Xaml::Input::CharacterReceivedRoutedEventArgs& e);
    };
}

namespace winrt::Microsoft::Terminal::Control::factory_implementation
{
    BASIC_FACTORY(SearchBoxControl);
}
<|MERGE_RESOLUTION|>--- conflicted
+++ resolved
@@ -1,70 +1,67 @@
-/*++
-Copyright (c) Microsoft Corporation
-Licensed under the MIT license.
-
-Module Name:
-- SearchBoxControl.cpp
-
-Abstract:
-- the search dialog component used in Terminal Search
-
-Author(s):
-- Kaiyu Wang (kawa) 11-27-2019
-
---*/
-
-#pragma once
-<<<<<<< HEAD
-=======
-
->>>>>>> e1ab64e0
-#include "SearchBoxControl.g.h"
-
-namespace winrt::Microsoft::Terminal::Control::implementation
-{
-    struct SearchBoxControl : SearchBoxControlT<SearchBoxControl>
-    {
-        static constexpr int32_t MaximumTotalResultsToShowInStatus = 999;
-        static constexpr std::wstring_view TotalResultsTooHighStatus = L"999+";
-        static constexpr std::wstring_view CurrentIndexTooHighStatus = L"?";
-        static constexpr std::wstring_view StatusDelimiter = L"/";
-
-        SearchBoxControl();
-
-        void TextBoxKeyDown(const winrt::Windows::Foundation::IInspectable& /*sender*/, const winrt::Windows::UI::Xaml::Input::KeyRoutedEventArgs& e);
-
-        void SetFocusOnTextbox();
-        void PopulateTextbox(const winrt::hstring& text);
-        bool ContainsFocus();
-        void SetStatus(int32_t totalMatches, int32_t currentMatch);
-        void SetNavigationEnabled(bool enabled);
-
-        void GoBackwardClicked(const winrt::Windows::Foundation::IInspectable& /*sender*/, const winrt::Windows::UI::Xaml::RoutedEventArgs& /*e*/);
-        void GoForwardClicked(const winrt::Windows::Foundation::IInspectable& /*sender*/, const winrt::Windows::UI::Xaml::RoutedEventArgs& /*e*/);
-        void CloseClick(const winrt::Windows::Foundation::IInspectable& /*sender*/, const winrt::Windows::UI::Xaml::RoutedEventArgs& e);
-
-        void TextBoxTextChanged(winrt::Windows::Foundation::IInspectable const& sender, winrt::Windows::UI::Xaml::RoutedEventArgs const& e);
-        void CaseSensitivityButtonClicked(winrt::Windows::Foundation::IInspectable const& sender, winrt::Windows::UI::Xaml::RoutedEventArgs const& e);
-
-        WINRT_CALLBACK(Search, SearchHandler);
-        WINRT_CALLBACK(SearchChanged, SearchHandler);
-        TYPED_EVENT(Closed, Control::SearchBoxControl, Windows::UI::Xaml::RoutedEventArgs);
-
-    private:
-        std::unordered_set<winrt::Windows::Foundation::IInspectable> _focusableElements;
-
-        static winrt::hstring _FormatStatus(int32_t totalMatches, int32_t currentMatch);
-        static double _TextWidth(winrt::hstring text, double fontSize);
-        double _GetStatusMaxWidth();
-
-        bool _GoForward();
-        bool _CaseSensitive();
-        void _KeyDownHandler(const winrt::Windows::Foundation::IInspectable& sender, const winrt::Windows::UI::Xaml::Input::KeyRoutedEventArgs& e);
-        void _CharacterHandler(const winrt::Windows::Foundation::IInspectable& /*sender*/, const winrt::Windows::UI::Xaml::Input::CharacterReceivedRoutedEventArgs& e);
-    };
-}
-
-namespace winrt::Microsoft::Terminal::Control::factory_implementation
-{
-    BASIC_FACTORY(SearchBoxControl);
-}
+/*++
+Copyright (c) Microsoft Corporation
+Licensed under the MIT license.
+
+Module Name:
+- SearchBoxControl.cpp
+
+Abstract:
+- the search dialog component used in Terminal Search
+
+Author(s):
+- Kaiyu Wang (kawa) 11-27-2019
+
+--*/
+
+#pragma once
+
+#include "SearchBoxControl.g.h"
+
+namespace winrt::Microsoft::Terminal::Control::implementation
+{
+    struct SearchBoxControl : SearchBoxControlT<SearchBoxControl>
+    {
+        static constexpr int32_t MaximumTotalResultsToShowInStatus = 999;
+        static constexpr std::wstring_view TotalResultsTooHighStatus = L"999+";
+        static constexpr std::wstring_view CurrentIndexTooHighStatus = L"?";
+        static constexpr std::wstring_view StatusDelimiter = L"/";
+
+        SearchBoxControl();
+
+        void TextBoxKeyDown(const winrt::Windows::Foundation::IInspectable& /*sender*/, const winrt::Windows::UI::Xaml::Input::KeyRoutedEventArgs& e);
+
+        void SetFocusOnTextbox();
+        void PopulateTextbox(const winrt::hstring& text);
+        bool ContainsFocus();
+        void SetStatus(int32_t totalMatches, int32_t currentMatch);
+        void SetNavigationEnabled(bool enabled);
+
+        void GoBackwardClicked(const winrt::Windows::Foundation::IInspectable& /*sender*/, const winrt::Windows::UI::Xaml::RoutedEventArgs& /*e*/);
+        void GoForwardClicked(const winrt::Windows::Foundation::IInspectable& /*sender*/, const winrt::Windows::UI::Xaml::RoutedEventArgs& /*e*/);
+        void CloseClick(const winrt::Windows::Foundation::IInspectable& /*sender*/, const winrt::Windows::UI::Xaml::RoutedEventArgs& e);
+
+        void TextBoxTextChanged(winrt::Windows::Foundation::IInspectable const& sender, winrt::Windows::UI::Xaml::RoutedEventArgs const& e);
+        void CaseSensitivityButtonClicked(winrt::Windows::Foundation::IInspectable const& sender, winrt::Windows::UI::Xaml::RoutedEventArgs const& e);
+
+        WINRT_CALLBACK(Search, SearchHandler);
+        WINRT_CALLBACK(SearchChanged, SearchHandler);
+        TYPED_EVENT(Closed, Control::SearchBoxControl, Windows::UI::Xaml::RoutedEventArgs);
+
+    private:
+        std::unordered_set<winrt::Windows::Foundation::IInspectable> _focusableElements;
+
+        static winrt::hstring _FormatStatus(int32_t totalMatches, int32_t currentMatch);
+        static double _TextWidth(winrt::hstring text, double fontSize);
+        double _GetStatusMaxWidth();
+
+        bool _GoForward();
+        bool _CaseSensitive();
+        void _KeyDownHandler(const winrt::Windows::Foundation::IInspectable& sender, const winrt::Windows::UI::Xaml::Input::KeyRoutedEventArgs& e);
+        void _CharacterHandler(const winrt::Windows::Foundation::IInspectable& /*sender*/, const winrt::Windows::UI::Xaml::Input::CharacterReceivedRoutedEventArgs& e);
+    };
+}
+
+namespace winrt::Microsoft::Terminal::Control::factory_implementation
+{
+    BASIC_FACTORY(SearchBoxControl);
+}