--- conflicted
+++ resolved
@@ -1,143 +1,139 @@
-/*++
-Copyright (c) Microsoft Corporation
-Licensed under the MIT license.
-
-Module Name:
-- terminalInput.hpp
-
-Abstract:
-- This serves as an adapter between virtual key input from a user and the virtual terminal sequences that are
-  typically emitted by an xterm-compatible console.
-
-Author(s):
-- Michael Niksa (MiNiksa) 30-Oct-2015
---*/
-
-#include <functional>
-#include "../../types/inc/IInputEvent.hpp"
-#pragma once
-
-namespace Microsoft::Console::VirtualTerminal
-{
-    class TerminalInput final
-    {
-    public:
-        TerminalInput(_In_ std::function<void(std::deque<std::unique_ptr<IInputEvent>>&)> pfn);
-
-        TerminalInput() = delete;
-        TerminalInput(const TerminalInput& old) = default;
-        TerminalInput(TerminalInput&& moved) = default;
-
-        TerminalInput& operator=(const TerminalInput& old) = default;
-        TerminalInput& operator=(TerminalInput&& moved) = default;
-
-        ~TerminalInput() = default;
-
-        bool HandleKey(const IInputEvent* const pInEvent);
-<<<<<<< HEAD
-        bool HandleFocus(const bool focused);
-=======
-        bool HandleFocus(const bool focused) noexcept;
->>>>>>> 9611433a
-
-        enum class Mode : size_t
-        {
-            Ansi,
-            Keypad,
-            CursorKey,
-            Win32,
-
-            Utf8MouseEncoding,
-            SgrMouseEncoding,
-
-            DefaultMouseTracking,
-            ButtonEventMouseTracking,
-            AnyEventMouseTracking,
-
-            FocusEvent,
-
-            AlternateScroll
-        };
-
-        void SetInputMode(const Mode mode, const bool enabled) noexcept;
-        bool GetInputMode(const Mode mode) const noexcept;
-        void ForceDisableWin32InputMode(const bool win32InputMode) noexcept;
-
-#pragma region MouseInput
-        // These methods are defined in mouseInput.cpp
-
-        struct MouseButtonState
-        {
-            bool isLeftButtonDown;
-            bool isMiddleButtonDown;
-            bool isRightButtonDown;
-        };
-
-        bool HandleMouse(const til::point position,
-                         const unsigned int button,
-                         const short modifierKeyState,
-                         const short delta,
-                         const MouseButtonState state);
-
-        bool IsTrackingMouseInput() const noexcept;
-        bool ShouldSendAlternateScroll(const unsigned int button, const short delta) const noexcept;
-#pragma endregion
-
-#pragma region MouseInputState Management
-        // These methods are defined in mouseInputState.cpp
-        void UseAlternateScreenBuffer() noexcept;
-        void UseMainScreenBuffer() noexcept;
-#pragma endregion
-
-    private:
-        std::function<void(std::deque<std::unique_ptr<IInputEvent>>&)> _pfnWriteEvents;
-
-        // storage location for the leading surrogate of a utf-16 surrogate pair
-        std::optional<wchar_t> _leadingSurrogate;
-
-        til::enumset<Mode> _inputMode{ Mode::Ansi };
-        bool _forceDisableWin32InputMode{ false };
-
-        void _SendChar(const wchar_t ch);
-        void _SendNullInputSequence(const DWORD dwControlKeyState) const;
-        void _SendInputSequence(const std::wstring_view sequence) const noexcept;
-        void _SendEscapedInputSequence(const wchar_t wch) const;
-        static std::wstring _GenerateWin32KeySequence(const KeyEvent& key);
-
-#pragma region MouseInputState Management
-        // These methods are defined in mouseInputState.cpp
-        struct MouseInputState
-        {
-            bool inAlternateBuffer{ false };
-            til::point lastPos{ -1, -1 };
-            unsigned int lastButton{ 0 };
-            int accumulatedDelta{ 0 };
-        };
-
-        MouseInputState _mouseInputState;
-#pragma endregion
-
-#pragma region MouseInput
-        static std::wstring _GenerateDefaultSequence(const til::point position,
-                                                     const unsigned int button,
-                                                     const bool isHover,
-                                                     const short modifierKeyState,
-                                                     const short delta);
-        static std::wstring _GenerateUtf8Sequence(const til::point position,
-                                                  const unsigned int button,
-                                                  const bool isHover,
-                                                  const short modifierKeyState,
-                                                  const short delta);
-        static std::wstring _GenerateSGRSequence(const til::point position,
-                                                 const unsigned int button,
-                                                 const bool isDown,
-                                                 const bool isHover,
-                                                 const short modifierKeyState,
-                                                 const short delta);
-
-        bool _SendAlternateScroll(const short delta) const noexcept;
-
-        static constexpr unsigned int s_GetPressedButton(const MouseButtonState state) noexcept;
-#pragma endregion
-    };
-}
+/*++
+Copyright (c) Microsoft Corporation
+Licensed under the MIT license.
+
+Module Name:
+- terminalInput.hpp
+
+Abstract:
+- This serves as an adapter between virtual key input from a user and the virtual terminal sequences that are
+  typically emitted by an xterm-compatible console.
+
+Author(s):
+- Michael Niksa (MiNiksa) 30-Oct-2015
+--*/
+
+#include <functional>
+#include "../../types/inc/IInputEvent.hpp"
+#pragma once
+
+namespace Microsoft::Console::VirtualTerminal
+{
+    class TerminalInput final
+    {
+    public:
+        TerminalInput(_In_ std::function<void(std::deque<std::unique_ptr<IInputEvent>>&)> pfn);
+
+        TerminalInput() = delete;
+        TerminalInput(const TerminalInput& old) = default;
+        TerminalInput(TerminalInput&& moved) = default;
+
+        TerminalInput& operator=(const TerminalInput& old) = default;
+        TerminalInput& operator=(TerminalInput&& moved) = default;
+
+        ~TerminalInput() = default;
+
+        bool HandleKey(const IInputEvent* const pInEvent);
+        bool HandleFocus(const bool focused) noexcept;
+
+        enum class Mode : size_t
+        {
+            Ansi,
+            Keypad,
+            CursorKey,
+            Win32,
+
+            Utf8MouseEncoding,
+            SgrMouseEncoding,
+
+            DefaultMouseTracking,
+            ButtonEventMouseTracking,
+            AnyEventMouseTracking,
+
+            FocusEvent,
+
+            AlternateScroll
+        };
+
+        void SetInputMode(const Mode mode, const bool enabled) noexcept;
+        bool GetInputMode(const Mode mode) const noexcept;
+        void ForceDisableWin32InputMode(const bool win32InputMode) noexcept;
+
+#pragma region MouseInput
+        // These methods are defined in mouseInput.cpp
+
+        struct MouseButtonState
+        {
+            bool isLeftButtonDown;
+            bool isMiddleButtonDown;
+            bool isRightButtonDown;
+        };
+
+        bool HandleMouse(const til::point position,
+                         const unsigned int button,
+                         const short modifierKeyState,
+                         const short delta,
+                         const MouseButtonState state);
+
+        bool IsTrackingMouseInput() const noexcept;
+        bool ShouldSendAlternateScroll(const unsigned int button, const short delta) const noexcept;
+#pragma endregion
+
+#pragma region MouseInputState Management
+        // These methods are defined in mouseInputState.cpp
+        void UseAlternateScreenBuffer() noexcept;
+        void UseMainScreenBuffer() noexcept;
+#pragma endregion
+
+    private:
+        std::function<void(std::deque<std::unique_ptr<IInputEvent>>&)> _pfnWriteEvents;
+
+        // storage location for the leading surrogate of a utf-16 surrogate pair
+        std::optional<wchar_t> _leadingSurrogate;
+
+        til::enumset<Mode> _inputMode{ Mode::Ansi };
+        bool _forceDisableWin32InputMode{ false };
+
+        void _SendChar(const wchar_t ch);
+        void _SendNullInputSequence(const DWORD dwControlKeyState) const;
+        void _SendInputSequence(const std::wstring_view sequence) const noexcept;
+        void _SendEscapedInputSequence(const wchar_t wch) const;
+        static std::wstring _GenerateWin32KeySequence(const KeyEvent& key);
+
+#pragma region MouseInputState Management
+        // These methods are defined in mouseInputState.cpp
+        struct MouseInputState
+        {
+            bool inAlternateBuffer{ false };
+            til::point lastPos{ -1, -1 };
+            unsigned int lastButton{ 0 };
+            int accumulatedDelta{ 0 };
+        };
+
+        MouseInputState _mouseInputState;
+#pragma endregion
+
+#pragma region MouseInput
+        static std::wstring _GenerateDefaultSequence(const til::point position,
+                                                     const unsigned int button,
+                                                     const bool isHover,
+                                                     const short modifierKeyState,
+                                                     const short delta);
+        static std::wstring _GenerateUtf8Sequence(const til::point position,
+                                                  const unsigned int button,
+                                                  const bool isHover,
+                                                  const short modifierKeyState,
+                                                  const short delta);
+        static std::wstring _GenerateSGRSequence(const til::point position,
+                                                 const unsigned int button,
+                                                 const bool isDown,
+                                                 const bool isHover,
+                                                 const short modifierKeyState,
+                                                 const short delta);
+
+        bool _SendAlternateScroll(const short delta) const noexcept;
+
+        static constexpr unsigned int s_GetPressedButton(const MouseButtonState state) noexcept;
+#pragma endregion
+    };
+}