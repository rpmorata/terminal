// Copyright (c) Microsoft Corporation.
// Licensed under the MIT license.

#include "precomp.h"
#include "Row.hpp"

#include <isa_availability.h>
#include <til/unicode.h>

#include "textBuffer.hpp"
#include "../../types/inc/GlyphWidth.hpp"

// It would be nice to add checked array access in the future, but it's a little annoying to do so without impacting
// performance (including Debug performance). Other languages are a little bit more ergonomic there than C++.
#pragma warning(disable : 26481) // Don't use pointer arithmetic. Use span instead (bounds.1).)
#pragma warning(disable : 26446) // Prefer to use gsl::at() instead of unchecked subscript operator (bounds.4).
#pragma warning(disable : 26472) // Don't use a static_cast for arithmetic conversions. Use brace initialization, gsl::narrow_cast or gsl::narrow (type.1).

extern "C" int __isa_available;

constexpr auto clamp(auto value, auto lo, auto hi)
{
    return value < lo ? lo : (value > hi ? hi : value);
}

// The STL is missing a std::iota_n analogue for std::iota, so I made my own.
template<typename OutIt, typename Diff, typename T>
constexpr OutIt iota_n(OutIt dest, Diff count, T val)
{
    for (; count; --count, ++dest, ++val)
    {
        *dest = val;
    }
    return dest;
}

// ROW::ReplaceCharacters needs to calculate `val + count` after
// calling iota_n() and this function achieves both things at once.
template<typename OutIt, typename Diff, typename T>
constexpr OutIt iota_n_mut(OutIt dest, Diff count, T& val)
{
    for (; count; --count, ++dest, ++val)
    {
        *dest = val;
    }
    return dest;
}

// Same as std::fill, but purpose-built for very small `last - first`
// where a trivial loop outperforms vectorization.
template<typename FwdIt, typename T>
constexpr FwdIt fill_small(FwdIt first, FwdIt last, const T val)
{
    for (; first != last; ++first)
    {
        *first = val;
    }
    return first;
}

// Same as std::fill_n, but purpose-built for very small `count`
// where a trivial loop outperforms vectorization.
template<typename OutIt, typename Diff, typename T>
constexpr OutIt fill_n_small(OutIt dest, Diff count, const T val)
{
    for (; count; --count, ++dest)
    {
        *dest = val;
    }
    return dest;
}

// Same as std::copy_n, but purpose-built for very short `count`
// where a trivial loop outperforms vectorization.
template<typename InIt, typename Diff, typename OutIt>
constexpr OutIt copy_n_small(InIt first, Diff count, OutIt dest)
{
    for (; count; --count, ++dest, ++first)
    {
        *dest = *first;
    }
    return dest;
}

CharToColumnMapper::CharToColumnMapper(const wchar_t* chars, const uint16_t* charOffsets, ptrdiff_t lastCharOffset, til::CoordType currentColumn) noexcept :
    _chars{ chars },
    _charOffsets{ charOffsets },
    _lastCharOffset{ lastCharOffset },
    _currentColumn{ currentColumn }
{
}

// If given a position (`offset`) inside the ROW's text, this function will return the corresponding column.
// This function in particular returns the glyph's first column.
til::CoordType CharToColumnMapper::GetLeadingColumnAt(ptrdiff_t offset) noexcept
{
    offset = clamp(offset, 0, _lastCharOffset);

    auto col = _currentColumn;
    const auto currentOffset = _charOffsets[col];

    // Goal: Move the _currentColumn cursor to a cell which contains the given target offset.
    // Depending on where the target offset is we have to either search forward or backward.
    if (offset < currentOffset)
    {
        // Backward search.
        // Goal: Find the first preceding column where the offset is <= the target offset. This results in the first
        // cell that contains our target offset, even if that offset is in the middle of a long grapheme.
        //
        // We abuse the fact that the trailing half of wide glyphs is marked with CharOffsetsTrailer to our advantage.
        // Since they're >0x8000, the `offset < _charOffsets[col]` check will always be true and ensure we iterate over them.
        //
        // Since _charOffsets cannot contain negative values and because offset has been
        // clamped to be positive we naturally exit when reaching the first column.
        for (; offset < _charOffsets[col - 1]; --col)
        {
        }
    }
    else if (offset > currentOffset)
    {
        // Forward search.
        // Goal: Find the first subsequent column where the offset is > the target offset.
        // We stop 1 column before that however so that the next loop works correctly.
        // It's the inverse of the loop above.
        //
        // Since offset has been clamped to be at most 1 less than the maximum
        // _charOffsets value the loop naturally exits before hitting the end.
        for (; offset >= (_charOffsets[col + 1] & CharOffsetsMask); ++col)
        {
        }
        // Now that we found the cell that definitely includes this char offset,
        // we have to iterate back to the cell's starting column.
        for (; WI_IsFlagSet(_charOffsets[col], CharOffsetsTrailer); --col)
        {
        }
    }

    _currentColumn = col;
    return col;
}

// If given a position (`offset`) inside the ROW's text, this function will return the corresponding column.
// This function in particular returns the glyph's last column (this matters for wide glyphs).
til::CoordType CharToColumnMapper::GetTrailingColumnAt(ptrdiff_t offset) noexcept
{
    auto col = GetLeadingColumnAt(offset);
    // This loop is a little redundant with the forward search loop in GetLeadingColumnAt()
    // but it's realistically not worth caring about this. This code is not a bottleneck.
    for (; WI_IsFlagSet(_charOffsets[col + 1], CharOffsetsTrailer); ++col)
    {
    }
    return col;
}

til::CoordType CharToColumnMapper::GetLeadingColumnAt(const wchar_t* str) noexcept
{
    return GetLeadingColumnAt(str - _chars);
}

til::CoordType CharToColumnMapper::GetTrailingColumnAt(const wchar_t* str) noexcept
{
    return GetTrailingColumnAt(str - _chars);
}

// Routine Description:
// - constructor
// Arguments:
// - rowWidth - the width of the row, cell elements
// - fillAttribute - the default text attribute
// Return Value:
// - constructed object
ROW::ROW(wchar_t* charsBuffer, uint16_t* charOffsetsBuffer, uint16_t rowWidth, const TextAttribute& fillAttribute) :
    _charsBuffer{ charsBuffer },
    _chars{ charsBuffer, rowWidth },
    _charOffsets{ charOffsetsBuffer, ::base::strict_cast<size_t>(rowWidth) + 1u },
    _attr{ rowWidth, fillAttribute },
    _columnCount{ rowWidth }
{
    _init();
}

void ROW::SetWrapForced(const bool wrap) noexcept
{
    _wrapForced = wrap;
}

bool ROW::WasWrapForced() const noexcept
{
    return _wrapForced;
}

void ROW::SetDoubleBytePadded(const bool doubleBytePadded) noexcept
{
    _doubleBytePadded = doubleBytePadded;
}

bool ROW::WasDoubleBytePadded() const noexcept
{
    return _doubleBytePadded;
}

void ROW::SetLineRendition(const LineRendition lineRendition) noexcept
{
    _lineRendition = lineRendition;
}

LineRendition ROW::GetLineRendition() const noexcept
{
    return _lineRendition;
}

// Returns the index 1 past the last (technically) valid column in the row.
// The interplay between the old console and newer VT APIs which support line renditions is
// still unclear so it might be necessary to add two kinds of this function in the future.
// Console APIs treat the buffer as a large NxM matrix after all.
til::CoordType ROW::GetReadableColumnCount() const noexcept
{
    if (_lineRendition == LineRendition::SingleWidth) [[likely]]
    {
        return _columnCount - _doubleBytePadded;
    }
    return (_columnCount - (_doubleBytePadded << 1)) >> 1;
}

// Routine Description:
// - Sets all properties of the ROW to default values
// Arguments:
// - Attr - The default attribute (color) to fill
// Return Value:
// - <none>
void ROW::Reset(const TextAttribute& attr) noexcept
{
    _charsHeap.reset();
    _chars = { _charsBuffer, _columnCount };
    // Constructing and then moving objects into place isn't free.
    // Modifying the existing object is _much_ faster.
    *_attr.runs().unsafe_shrink_to_size(1) = til::rle_pair{ attr, _columnCount };
    _lineRendition = LineRendition::SingleWidth;
    _wrapForced = false;
    _doubleBytePadded = false;
    _init();
}

void ROW::_init() noexcept
{
#pragma warning(push)
#pragma warning(disable : 26462) // The value pointed to by '...' is assigned only once, mark it as a pointer to const (con.4).
#pragma warning(disable : 26481) // Don't use pointer arithmetic. Use span instead (bounds.1).
#pragma warning(disable : 26490) // Don't use reinterpret_cast (type.1).

    // Fills _charsBuffer with whitespace and correspondingly _charOffsets
    // with successive numbers from 0 to _columnCount+1.
#if defined(TIL_SSE_INTRINSICS)
    alignas(__m256i) static constexpr uint16_t whitespaceData[]{ 0x20, 0x20, 0x20, 0x20, 0x20, 0x20, 0x20, 0x20, 0x20, 0x20, 0x20, 0x20, 0x20, 0x20, 0x20, 0x20 };
    alignas(__m256i) static constexpr uint16_t offsetsData[]{ 0, 1, 2, 3, 4, 5, 6, 7, 8, 9, 10, 11, 12, 13, 14, 15 };
    alignas(__m256i) static constexpr uint16_t increment16Data[]{ 16, 16, 16, 16, 16, 16, 16, 16, 16, 16, 16, 16, 16, 16, 16, 16 };
    alignas(__m128i) static constexpr uint16_t increment8Data[]{ 8, 8, 8, 8, 8, 8, 8, 8 };

    // The AVX loop operates on 32 bytes at a minimum. Since _charsBuffer/_charOffsets uses 2 byte large
    // wchar_t/uint16_t respectively, this translates to 16-element writes, which equals a _columnCount of 15,
    // because it doesn't include the past-the-end char-offset as described in the _charOffsets member comment.
    if (__isa_available >= __ISA_AVAILABLE_AVX2 && _columnCount >= 15)
    {
        auto chars = _charsBuffer;
        auto charOffsets = _charOffsets.data();

        // The backing buffer for both chars and charOffsets is guaranteed to be 16-byte aligned,
        // but AVX operations are 32-byte large. As such, when we write out the last chunk, we
        // have to align it to the ends of the 2 buffers. This results in a potential overlap of
        // 16 bytes between the last write in the main loop below and the final write afterwards.
        //
        // An example:
        // If you have a terminal between 16 and 23 columns the buffer has a size of 48 bytes.
        // The main loop below will iterate once, as it writes out bytes 0-31 and then exits.
        // The final write afterwards cannot write bytes 32-63 because that would write
        // out of bounds. Instead it writes bytes 16-47, overwriting 16 overlapping bytes.
        // This is better than branching and switching to SSE2, because both things are slow.
        //
        // Since we want to exit the main loop with at least 1 write left to do as the final write,
        // we need to subtract 1 alignment from the buffer length (= 16 bytes). Since _columnCount is
        // in wchar_t's we subtract -8. The same applies to the ~7 here vs ~15. If you squint slightly
        // you'll see how this is effectively the inverse of what CalculateCharsBufferStride does.
        const auto tailColumnOffset = gsl::narrow_cast<uint16_t>((_columnCount - 8u) & ~7);
        const auto charsEndLoop = chars + tailColumnOffset;
        const auto charOffsetsEndLoop = charOffsets + tailColumnOffset;

        const auto whitespace = _mm256_load_si256(reinterpret_cast<const __m256i*>(&whitespaceData[0]));
        auto offsetsLoop = _mm256_load_si256(reinterpret_cast<const __m256i*>(&offsetsData[0]));
        const auto offsets = _mm256_add_epi16(offsetsLoop, _mm256_set1_epi16(tailColumnOffset));

        if (chars < charsEndLoop)
        {
            const auto increment = _mm256_load_si256(reinterpret_cast<const __m256i*>(&increment16Data[0]));

            do
            {
                _mm256_storeu_si256(reinterpret_cast<__m256i*>(chars), whitespace);
                _mm256_storeu_si256(reinterpret_cast<__m256i*>(charOffsets), offsetsLoop);
                offsetsLoop = _mm256_add_epi16(offsetsLoop, increment);
                chars += 16;
                charOffsets += 16;
            } while (chars < charsEndLoop);
        }

        _mm256_storeu_si256(reinterpret_cast<__m256i*>(charsEndLoop), whitespace);
        _mm256_storeu_si256(reinterpret_cast<__m256i*>(charOffsetsEndLoop), offsets);
    }
    else
    {
        auto chars = _charsBuffer;
        auto charOffsets = _charOffsets.data();
        const auto charsEnd = chars + _columnCount;

        const auto whitespace = _mm_load_si128(reinterpret_cast<const __m128i*>(&whitespaceData[0]));
        const auto increment = _mm_load_si128(reinterpret_cast<const __m128i*>(&increment8Data[0]));
        auto offsets = _mm_load_si128(reinterpret_cast<const __m128i*>(&offsetsData[0]));

        do
        {
            _mm_storeu_si128(reinterpret_cast<__m128i*>(chars), whitespace);
            _mm_storeu_si128(reinterpret_cast<__m128i*>(charOffsets), offsets);
            offsets = _mm_add_epi16(offsets, increment);
            chars += 8;
            charOffsets += 8;
            // If _columnCount is something like 120, the actual backing buffer for charOffsets is 121 items large.
            // --> The while loop uses <= to emit at least 1 more write.
        } while (chars <= charsEnd);
    }
#elif defined(TIL_ARM_NEON_INTRINSICS)
    alignas(uint16x8_t) static constexpr uint16_t offsetsData[]{ 0, 1, 2, 3, 4, 5, 6, 7 };

    auto chars = _charsBuffer;
    auto charOffsets = _charOffsets.data();
    const auto charsEnd = chars + _columnCount;

    const auto whitespace = vdupq_n_u16(L' ');
    const auto increment = vdupq_n_u16(8);
    auto offsets = vld1q_u16(&offsetsData[0]);

    do
    {
        vst1q_u16(chars, whitespace);
        vst1q_u16(charOffsets, offsets);
        offsets = vaddq_u16(offsets, increment);
        chars += 8;
        charOffsets += 8;
        // If _columnCount is something like 120, the actual backing buffer for charOffsets is 121 items large.
        // --> The while loop uses <= to emit at least 1 more write.
    } while (chars <= charsEnd);
#else
#error "Vectorizing this function improves overall performance by up to 40%. Don't remove this warning, just add the vectorized code."
    std::fill_n(_charsBuffer, _columnCount, UNICODE_SPACE);
    std::iota(_charOffsets.begin(), _charOffsets.end(), uint16_t{ 0 });
#endif

#pragma warning(push)
}

void ROW::TransferAttributes(const til::small_rle<TextAttribute, uint16_t, 1>& attr, til::CoordType newWidth)
{
    _attr = attr;
    _attr.resize_trailing_extent(gsl::narrow<uint16_t>(newWidth));
}

void ROW::CopyFrom(const ROW& source)
{
    RowCopyTextFromState state{ .source = source };
    CopyTextFrom(state);
    TransferAttributes(source.Attributes(), _columnCount);
    _lineRendition = source._lineRendition;
    _wrapForced = source._wrapForced;
}

// Returns the previous possible cursor position, preceding the given column.
// Returns 0 if column is less than or equal to 0.
til::CoordType ROW::NavigateToPrevious(til::CoordType column) const noexcept
{
    return _adjustBackward(_clampedColumn(column - 1));
}

// Returns the next possible cursor position, following the given column.
// Returns the row width if column is beyond the width of the row.
til::CoordType ROW::NavigateToNext(til::CoordType column) const noexcept
{
    return _adjustForward(_clampedColumn(column + 1));
}

// Routine Description:
// - clears char data in column in row
// Arguments:
// - column - 0-indexed column index
// Return Value:
// - <none>
void ROW::ClearCell(const til::CoordType column)
{
    static constexpr std::wstring_view space{ L" " };
    ReplaceCharacters(column, 1, space);
}

// Routine Description:
// - writes cell data to the row
// Arguments:
// - it - custom console iterator to use for seeking input data. bool() false when it becomes invalid while seeking.
// - index - column in row to start writing at
// - wrap - change the wrap flag if we hit the end of the row while writing and there's still more data in the iterator.
// - limitRight - right inclusive column ID for the last write in this row. (optional, will just write to the end of row if nullopt)
// Return Value:
// - iterator to first cell that was not written to this row.
OutputCellIterator ROW::WriteCells(OutputCellIterator it, const til::CoordType columnBegin, const std::optional<bool> wrap, std::optional<til::CoordType> limitRight)
{
    THROW_HR_IF(E_INVALIDARG, columnBegin >= size());
    THROW_HR_IF(E_INVALIDARG, limitRight.value_or(0) >= size());

    // If we're given a right-side column limit, use it. Otherwise, the write limit is the final column index available in the char row.
    const auto finalColumnInRow = limitRight.value_or(size() - 1);

    auto currentColor = it->TextAttr();
    uint16_t colorUses = 0;
    auto colorStarts = gsl::narrow_cast<uint16_t>(columnBegin);
    auto currentIndex = colorStarts;

    while (it && currentIndex <= finalColumnInRow)
    {
        // Fill the color if the behavior isn't set to keeping the current color.
        if (it->TextAttrBehavior() != TextAttributeBehavior::Current)
        {
            // If the color of this cell is the same as the run we're currently on,
            // just increment the counter.
            if (currentColor == it->TextAttr())
            {
                ++colorUses;
            }
            else
            {
                // Otherwise, commit this color into the run and save off the new one.
                // Now commit the new color runs into the attr row.
                _attr.replace(colorStarts, currentIndex, currentColor);
                currentColor = it->TextAttr();
                colorUses = 1;
                colorStarts = currentIndex;
            }
        }

        // Fill the text if the behavior isn't set to saying there's only a color stored in this iterator.
        if (it->TextAttrBehavior() != TextAttributeBehavior::StoredOnly)
        {
            const auto fillingFirstColumn = currentIndex == 0;
            const auto fillingLastColumn = currentIndex == finalColumnInRow;
            const auto attr = it->DbcsAttr();
            const auto& chars = it->Chars();

            switch (attr)
            {
            case DbcsAttribute::Leading:
                if (fillingLastColumn)
                {
                    // The wide char doesn't fit. Pad with whitespace.
                    // Don't increment the iterator. Instead we'll return from this function and the
                    // caller can call WriteCells() again on the next row with the same iterator position.
                    ClearCell(currentIndex);
                    SetDoubleBytePadded(true);
                }
                else
                {
                    ReplaceCharacters(currentIndex, 2, chars);
                    ++it;
                }
                break;
            case DbcsAttribute::Trailing:
                if (fillingFirstColumn)
                {
                    // The wide char doesn't fit. Pad with whitespace.
                    // Ignore the character. There's no correct alternative way to handle this situation.
                    ClearCell(currentIndex);
                }
                else if (it.Position() == 0)
                {
                    // A common way to back up and restore the buffer is via `ReadConsoleOutputW` and
                    // `WriteConsoleOutputW` respectively. But the area might bisect/intersect/clip wide characters and
                    // only backup either their leading or trailing half. In general, in the rest of conhost, we're
                    // throwing away the trailing half of all `CHAR_INFO`s (during text rendering, as well as during
                    // `ReadConsoleOutputW`), so to make this code behave the same and prevent surprises, we need to
                    // make sure to only look at the trailer if it's the first `CHAR_INFO` the user is trying to write.
                    ReplaceCharacters(currentIndex - 1, 2, chars);
                }
                ++it;
                break;
            default:
                ReplaceCharacters(currentIndex, 1, chars);
                ++it;
                break;
            }

            // If we're asked to (un)set the wrap status and we just filled the last column with some text...
            // NOTE:
            //  - wrap = std::nullopt    --> don't change the wrap value
            //  - wrap = true            --> we're filling cells as a steam, consider this a wrap
            //  - wrap = false           --> we're filling cells as a block, unwrap
            if (wrap.has_value() && fillingLastColumn)
            {
                // set wrap status on the row to parameter's value.
                SetWrapForced(*wrap);
            }
        }
        else
        {
            ++it;
        }

        // Move to the next cell for the next time through the loop.
        ++currentIndex;
    }

    // Now commit the final color into the attr row
    if (colorUses)
    {
        _attr.replace(colorStarts, currentIndex, currentColor);
    }

    return it;
}

void ROW::SetAttrToEnd(const til::CoordType columnBegin, const TextAttribute attr)
{
    _attr.replace(_clampedColumnInclusive(columnBegin), _attr.size(), attr);
}

void ROW::ReplaceAttributes(const til::CoordType beginIndex, const til::CoordType endIndex, const TextAttribute& newAttr)
{
    _attr.replace(_clampedColumnInclusive(beginIndex), _clampedColumnInclusive(endIndex), newAttr);
}

[[msvc::forceinline]] ROW::WriteHelper::WriteHelper(ROW& row, til::CoordType columnBegin, til::CoordType columnLimit, const std::wstring_view& chars) noexcept :
    row{ row },
    chars{ chars }
{
    colBeg = row._clampedColumnInclusive(columnBegin);
    colLimit = row._clampedColumnInclusive(columnLimit);
    chBegDirty = row._uncheckedCharOffset(colBeg);
    colBegDirty = row._adjustBackward(colBeg);
    leadingSpaces = colBeg - colBegDirty;
    chBeg = chBegDirty + leadingSpaces;
    colEnd = colBeg;
    colEndDirty = 0;
    charsConsumed = 0;
}

[[msvc::forceinline]] bool ROW::WriteHelper::IsValid() const noexcept
{
    return colBeg < colLimit && !chars.empty();
}

void ROW::ReplaceCharacters(til::CoordType columnBegin, til::CoordType width, const std::wstring_view& chars)
try
{
    WriteHelper h{ *this, columnBegin, _columnCount, chars };
    if (!h.IsValid())
    {
        return;
    }
    h.ReplaceCharacters(width);
    h.Finish();
}
catch (...)
{
    // Due to this function writing _charOffsets first, then calling _resizeChars (which may throw) and only then finally
    // filling in _chars, we might end up in a situation were _charOffsets contains offsets outside of the _chars array.
    // --> Restore this row to a known "okay"-state.
    Reset(TextAttribute{});
    throw;
}

[[msvc::forceinline]] void ROW::WriteHelper::ReplaceCharacters(til::CoordType width) noexcept
{
    const auto colEndNew = gsl::narrow_cast<uint16_t>(colEnd + width);
    if (colEndNew > colLimit)
    {
        colEndDirty = colLimit;
    }
    else
    {
        til::at(row._charOffsets, colEnd++) = chBeg;
        for (; colEnd < colEndNew; ++colEnd)
        {
            til::at(row._charOffsets, colEnd) = gsl::narrow_cast<uint16_t>(chBeg | CharOffsetsTrailer);
        }

        colEndDirty = colEnd;
        charsConsumed = chars.size();
    }
}

void ROW::ReplaceText(RowWriteState& state)
try
{
    WriteHelper h{ *this, state.columnBegin, state.columnLimit, state.text };
    if (!h.IsValid())
    {
        state.columnEnd = h.colBeg;
        state.columnBeginDirty = h.colBeg;
        state.columnEndDirty = h.colBeg;
        return;
    }
    h.ReplaceText();
    h.Finish();

    state.text = state.text.substr(h.charsConsumed);
    // Here's why we set `state.columnEnd` to `colLimit` if there's remaining text:
    // Callers should be able to use `state.columnEnd` as the next cursor position, as well as the parameter for a
    // follow-up call to ReplaceAttributes(). But if we fail to insert a wide glyph into the last column of a row,
    // that last cell (which now contains padding whitespace) should get the same attributes as the rest of the
    // string so that the row looks consistent. This requires us to return `colLimit` instead of `colLimit - 1`.
    // Additionally, this has the benefit that callers can detect line wrapping by checking `columnEnd >= columnLimit`.
    state.columnEnd = state.text.empty() ? h.colEnd : h.colLimit;
    state.columnBeginDirty = h.colBegDirty;
    state.columnEndDirty = h.colEndDirty;
}
catch (...)
{
    Reset(TextAttribute{});
    throw;
}

[[msvc::forceinline]] void ROW::WriteHelper::ReplaceText() noexcept
{
    // This function starts with a fast-pass for ASCII. ASCII is still predominant in technical areas.
    //
    // We can infer the "end" from the amount of columns we're given (colLimit - colBeg),
    // because ASCII is always 1 column wide per character.
    auto it = chars.begin();
    const auto end = it + std::min<size_t>(chars.size(), colLimit - colBeg);
    size_t ch = chBeg;

    while (it != end)
    {
        if (*it >= 0x80) [[unlikely]]
        {
            _replaceTextUnicode(ch, it);
            return;
        }

        til::at(row._charOffsets, colEnd) = gsl::narrow_cast<uint16_t>(ch);
        ++colEnd;
        ++ch;
        ++it;
    }

    colEndDirty = colEnd;
    charsConsumed = ch - chBeg;
}

[[msvc::forceinline]] void ROW::WriteHelper::_replaceTextUnicode(size_t ch, std::wstring_view::const_iterator it) noexcept
{
    const auto end = chars.end();

    while (it != end)
    {
        unsigned int width = 1;
        auto ptr = &*it;
        const auto wch = *ptr;
        size_t advance = 1;

        ++it;

        // Even in our slow-path we can avoid calling IsGlyphFullWidth if the current character is ASCII.
        // It also allows us to skip the surrogate pair decoding at the same time.
        if (wch >= 0x80)
        {
            if (til::is_surrogate(wch))
            {
                if (it != end && til::is_leading_surrogate(wch) && til::is_trailing_surrogate(*it))
                {
                    advance = 2;
                    ++it;
                }
                else
                {
                    ptr = &UNICODE_REPLACEMENT;
                }
            }

            width = IsGlyphFullWidth({ ptr, advance }) + 1u;
        }

        const auto colEndNew = gsl::narrow_cast<uint16_t>(colEnd + width);
        if (colEndNew > colLimit)
        {
            colEndDirty = colLimit;
            charsConsumed = ch - chBeg;
            return;
        }

        // Fill our char-offset buffer with 1 entry containing the mapping from the
        // current column (colEnd) to the start of the glyph in the string (ch)...
        til::at(row._charOffsets, colEnd++) = gsl::narrow_cast<uint16_t>(ch);
        // ...followed by 0-N entries containing an indication that the
        // columns are just a wide-glyph extension of the preceding one.
        while (colEnd < colEndNew)
        {
            til::at(row._charOffsets, colEnd++) = gsl::narrow_cast<uint16_t>(ch | CharOffsetsTrailer);
        }

        ch += advance;
    }

    colEndDirty = colEnd;
    charsConsumed = ch - chBeg;
}

void ROW::CopyTextFrom(RowCopyTextFromState& state)
try
{
    auto& source = state.source;
    const auto sourceColBeg = source._clampedColumnInclusive(state.sourceColumnBegin);
    const auto sourceColLimit = source._clampedColumnInclusive(state.sourceColumnLimit);
    std::span<const uint16_t> charOffsets;
    std::wstring_view chars;

    if (sourceColBeg < sourceColLimit)
    {
        charOffsets = source._charOffsets.subspan(sourceColBeg, static_cast<size_t>(sourceColLimit) - sourceColBeg + 1);
        const auto charsOffset = charOffsets.front() & CharOffsetsMask;
        // We _are_ using span. But C++ decided that string_view and span aren't convertible.
        // _chars is a std::span for performance and because it refers to raw, shared memory.
#pragma warning(suppress : 26481) // Don't use pointer arithmetic. Use span instead (bounds.1).
        chars = { source._chars.data() + charsOffset, source._chars.size() - charsOffset };
    }

    WriteHelper h{ *this, state.columnBegin, state.columnLimit, chars };

    if (!h.IsValid() ||
        // If we were to copy text from ourselves, we'd overwrite
        // our _charOffsets and break Finish() which reads from it.
        this == &state.source ||
        // Any valid charOffsets array is at least 2 elements long (the 1st element is the start offset and the 2nd
        // element is the length of the first glyph) and begins/ends with a non-trailer offset. We don't really
        // need to test for the end offset, since `WriteHelper::WriteWithOffsets` already takes care of that.
        charOffsets.size() < 2 || WI_IsFlagSet(charOffsets.front(), CharOffsetsTrailer))
    {
        state.columnEnd = h.colBeg;
        state.columnBeginDirty = h.colBeg;
        state.columnEndDirty = h.colBeg;
        state.sourceColumnEnd = source._columnCount;
        return;
    }

    h.CopyTextFrom(charOffsets);
    h.Finish();

    // state.columnEnd is computed identical to ROW::ReplaceText. Check it out for more information.
    state.columnEnd = h.charsConsumed == chars.size() ? h.colEnd : h.colLimit;
    state.columnBeginDirty = h.colBegDirty;
    state.columnEndDirty = h.colEndDirty;
    state.sourceColumnEnd = sourceColBeg + h.colEnd - h.colBeg;
}
catch (...)
{
    Reset(TextAttribute{});
    throw;
}

[[msvc::forceinline]] void ROW::WriteHelper::CopyTextFrom(const std::span<const uint16_t>& charOffsets) noexcept
{
    // Since our `charOffsets` input is already in columns (just like the `ROW::_charOffsets`),
    // we can directly look up the end char-offset, but...
    const auto colEndDirtyInput = std::min(gsl::narrow_cast<uint16_t>(colLimit - colBeg), gsl::narrow<uint16_t>(charOffsets.size() - 1));

    // ...since the colLimit might intersect with a wide glyph in `charOffset`, we need to adjust our input-colEnd.
    auto colEndInput = colEndDirtyInput;
    for (; WI_IsFlagSet(til::at(charOffsets, colEndInput), CharOffsetsTrailer); --colEndInput)
    {
    }

    const auto baseOffset = til::at(charOffsets, 0);
    const auto endOffset = til::at(charOffsets, colEndInput);
    const auto inToOutOffset = gsl::narrow_cast<uint16_t>(chBeg - baseOffset);
#pragma warning(suppress : 26481) // Don't use pointer arithmetic. Use span instead (bounds.1).
    const auto dst = row._charOffsets.data() + colEnd;

    _copyOffsets(dst, charOffsets.data(), colEndInput, inToOutOffset);

    colEnd += colEndInput;
    colEndDirty = gsl::narrow_cast<uint16_t>(colBeg + colEndDirtyInput);
    charsConsumed = endOffset - baseOffset;
}

#pragma warning(push)
#pragma warning(disable : 26481) // Don't use pointer arithmetic. Use span instead (bounds.1).
[[msvc::forceinline]] void ROW::WriteHelper::_copyOffsets(uint16_t* __restrict dst, const uint16_t* __restrict src, uint16_t size, uint16_t offset) noexcept
{
    __assume(src != nullptr);
    __assume(dst != nullptr);

    // All tested compilers (including MSVC) will neatly unroll and vectorize
    // this loop, which is why it's written in this particular way.
    for (const auto end = src + size; src != end; ++src, ++dst)
    {
        const uint16_t ch = *src;
        const uint16_t off = ch & CharOffsetsMask;
        const uint16_t trailer = ch & CharOffsetsTrailer;
        const uint16_t newOff = off + offset;
        *dst = newOff | trailer;
    }
}
#pragma warning(pop)

[[msvc::forceinline]] void ROW::WriteHelper::Finish()
{
    colEndDirty = row._adjustForward(colEndDirty);

    const uint16_t trailingSpaces = colEndDirty - colEnd;
    const auto chEndDirtyOld = row._uncheckedCharOffset(colEndDirty);
    const auto chEndDirty = chBegDirty + charsConsumed + leadingSpaces + trailingSpaces;

    if (chEndDirty != chEndDirtyOld)
    {
        row._resizeChars(colEndDirty, chBegDirty, chEndDirty, chEndDirtyOld);
    }

    {
        // std::copy_n compiles to memmove. We can do better. It also gets rid of an extra branch,
        // because std::copy_n avoids calling memmove if the count is 0. It's never 0 for us.
        const auto itBeg = row._chars.begin() + chBeg;
        memcpy(&*itBeg, chars.data(), charsConsumed * sizeof(wchar_t));

        if (leadingSpaces)
        {
            fill_n_small(row._chars.begin() + chBegDirty, leadingSpaces, L' ');
            iota_n(row._charOffsets.begin() + colBegDirty, leadingSpaces, chBegDirty);
        }
        if (trailingSpaces)
        {
            fill_n_small(itBeg + charsConsumed, trailingSpaces, L' ');
            iota_n(row._charOffsets.begin() + colEnd, trailingSpaces, gsl::narrow_cast<uint16_t>(chBeg + charsConsumed));
        }
    }

    // This updates `_doubleBytePadded` whenever we write the last column in the row. `_doubleBytePadded` tells our text
    // reflow algorithm whether it should ignore the last column. This is important when writing wide characters into
    // the terminal: If the last wide character in a row only fits partially, we should render whitespace, but
    // during text reflow pretend as if no whitespace exists. After all, the user didn't write any whitespace there.
    //
    // The way this is written, it'll set `_doubleBytePadded` to `true` no matter whether a wide character didn't fit,
    // or if the last 2 columns contain a wide character and a narrow character got written into the left half of it.
    // In both cases `trailingSpaces` is 1 and fills the last column and `_doubleBytePadded` will be `true`.
    if (colEndDirty == row._columnCount)
    {
        row.SetDoubleBytePadded(colEnd < row._columnCount);
    }
}

// This function represents the slow path of ReplaceCharacters(),
// as it reallocates the backing buffer and shifts the char offsets.
// The parameters are difficult to explain, but their names are identical to
// local variables in ReplaceCharacters() which I've attempted to document there.
void ROW::_resizeChars(uint16_t colEndDirty, uint16_t chBegDirty, size_t chEndDirty, uint16_t chEndDirtyOld)
{
    const auto diff = chEndDirty - chEndDirtyOld;
    const auto currentLength = _charSize();
    const auto newLength = currentLength + diff;

    if (newLength <= _chars.size())
    {
        std::copy_n(_chars.begin() + chEndDirtyOld, currentLength - chEndDirtyOld, _chars.begin() + chEndDirty);
    }
    else
    {
        const auto minCapacity = std::min<size_t>(UINT16_MAX, _chars.size() + (_chars.size() >> 1));
        const auto newCapacity = gsl::narrow<uint16_t>(std::max(newLength, minCapacity));

        auto charsHeap = std::make_unique_for_overwrite<wchar_t[]>(newCapacity);
        const std::span chars{ charsHeap.get(), newCapacity };

        std::copy_n(_chars.begin(), chBegDirty, chars.begin());
        std::copy_n(_chars.begin() + chEndDirtyOld, currentLength - chEndDirtyOld, chars.begin() + chEndDirty);

        _charsHeap = std::move(charsHeap);
        _chars = chars;
    }

    auto it = _charOffsets.begin() + colEndDirty;
    const auto end = _charOffsets.end();
    for (; it != end; ++it)
    {
        *it = gsl::narrow_cast<uint16_t>(*it + diff);
    }
}

til::small_rle<TextAttribute, uint16_t, 1>& ROW::Attributes() noexcept
{
    return _attr;
}

const til::small_rle<TextAttribute, uint16_t, 1>& ROW::Attributes() const noexcept
{
    return _attr;
}

TextAttribute ROW::GetAttrByColumn(const til::CoordType column) const
{
    return _attr.at(_clampedUint16(column));
}

std::vector<uint16_t> ROW::GetHyperlinks() const
{
    std::vector<uint16_t> ids;
    for (const auto& run : _attr.runs())
    {
        if (run.value.IsHyperlink())
        {
            ids.emplace_back(run.value.GetHyperlinkId());
        }
    }
    return ids;
}

uint16_t ROW::size() const noexcept
{
    return _columnCount;
}

til::CoordType ROW::MeasureLeft() const noexcept
{
    const auto text = GetText();
    const auto beg = text.begin();
    const auto end = text.end();
    auto it = beg;

    for (; it != end; ++it)
    {
        if (*it != L' ')
        {
            break;
        }
    }

    return gsl::narrow_cast<til::CoordType>(it - beg);
}

til::CoordType ROW::MeasureRight() const noexcept
{
    const auto text = GetText();
    const auto beg = text.begin();
    const auto end = text.end();
    auto it = end;

    for (; it != beg; --it)
    {
        // it[-1] is safe as `it` is always greater than `beg` (loop invariant).
        if (til::at(it, -1) != L' ')
        {
            break;
        }
    }

    // We're supposed to return the measurement in cells and not characters
    // and therefore simply calculating `it - beg` would be wrong.
    //
    // An example: The row is 10 cells wide and `it` points to the second character.
    // `it - beg` would return 1, but it's possible it's actually 1 wide glyph and 8 whitespace.
    return gsl::narrow_cast<til::CoordType>(_columnCount - (end - it));
}

bool ROW::ContainsText() const noexcept
{
    const auto text = GetText();
    const auto beg = text.begin();
    const auto end = text.end();
    auto it = beg;

    for (; it != end; ++it)
    {
        if (*it != L' ')
        {
            return true;
        }
    }

    return false;
}

std::wstring_view ROW::GlyphAt(til::CoordType column) const noexcept
{
    auto col = _clampedColumn(column);

    // Safety: col is [0, _columnCount).
    const auto beg = _uncheckedCharOffset(col);
    // Safety: col cannot be incremented past _columnCount, because the last
    // _charOffset at index _columnCount will never get the CharOffsetsTrailer flag.
    while (_uncheckedIsTrailer(++col))
    {
    }
    // Safety: col is now (0, _columnCount].
    const auto end = _uncheckedCharOffset(col);

    return { _chars.begin() + beg, _chars.begin() + end };
}

DbcsAttribute ROW::DbcsAttrAt(til::CoordType column) const noexcept
{
    const auto col = _clampedColumn(column);

    auto attr = DbcsAttribute::Single;
    // Safety: col is [0, _columnCount).
    if (_uncheckedIsTrailer(col))
    {
        attr = DbcsAttribute::Trailing;
    }
    // Safety: col+1 is [1, _columnCount].
    else if (_uncheckedIsTrailer(::base::strict_cast<size_t>(col) + 1u))
    {
        attr = DbcsAttribute::Leading;
    }

    return { attr };
}

std::wstring_view ROW::GetText() const noexcept
{
    const auto width = size_t{ til::at(_charOffsets, GetReadableColumnCount()) } & CharOffsetsMask;
    return { _chars.data(), width };
}

std::wstring_view ROW::GetText(til::CoordType columnBegin, til::CoordType columnEnd) const noexcept
{
    const til::CoordType columns = _columnCount;
    const auto colBeg = clamp(columnBegin, 0, columns);
    const auto colEnd = clamp(columnEnd, colBeg, columns);
    const size_t chBeg = _uncheckedCharOffset(gsl::narrow_cast<size_t>(colBeg));
    const size_t chEnd = _uncheckedCharOffset(gsl::narrow_cast<size_t>(colEnd));
#pragma warning(suppress : 26481) // Don't use pointer arithmetic. Use span instead (bounds.1).
    return { _chars.data() + chBeg, chEnd - chBeg };
}

til::CoordType ROW::GetLeadingColumnAtCharOffset(const ptrdiff_t offset) const noexcept
{
<<<<<<< HEAD
    auto mapper = _createCharToColumnMapper(offset);
    return mapper.GetLeadingColumnAt(offset);
=======
    return _createCharToColumnMapper(offset).GetLeadingColumnAt(offset);
>>>>>>> c4436157
}

til::CoordType ROW::GetTrailingColumnAtCharOffset(const ptrdiff_t offset) const noexcept
{
<<<<<<< HEAD
    auto mapper = _createCharToColumnMapper(offset);
    return mapper.GetTrailingColumnAt(offset);
=======
    return _createCharToColumnMapper(offset).GetTrailingColumnAt(offset);
>>>>>>> c4436157
}

DelimiterClass ROW::DelimiterClassAt(til::CoordType column, const std::wstring_view& wordDelimiters) const noexcept
{
    const auto col = _clampedColumn(column);
    // Safety: col is [0, _columnCount).
    const auto glyph = _uncheckedChar(_uncheckedCharOffset(col));

    if (glyph <= L' ')
    {
        return DelimiterClass::ControlChar;
    }
    else if (wordDelimiters.find(glyph) != std::wstring_view::npos)
    {
        return DelimiterClass::DelimiterChar;
    }
    else
    {
        return DelimiterClass::RegularChar;
    }
}

template<typename T>
constexpr uint16_t ROW::_clampedUint16(T v) noexcept
{
    return static_cast<uint16_t>(clamp(v, 0, 65535));
}

template<typename T>
constexpr uint16_t ROW::_clampedColumn(T v) const noexcept
{
    return static_cast<uint16_t>(clamp(v, 0, _columnCount - 1));
}

template<typename T>
constexpr uint16_t ROW::_clampedColumnInclusive(T v) const noexcept
{
    return static_cast<uint16_t>(clamp(v, 0, _columnCount));
}

uint16_t ROW::_charSize() const noexcept
{
    // Safety: _charOffsets is an array of `_columnCount + 1` entries.
    return _charOffsets[_columnCount];
}

// Safety: off must be [0, _charSize()].
template<typename T>
wchar_t ROW::_uncheckedChar(T off) const noexcept
{
    return _chars[off];
}

// Safety: col must be [0, _columnCount].
template<typename T>
uint16_t ROW::_uncheckedCharOffset(T col) const noexcept
{
    assert(col < _charOffsets.size());
    return _charOffsets[col] & CharOffsetsMask;
}

// Safety: col must be [0, _columnCount].
template<typename T>
bool ROW::_uncheckedIsTrailer(T col) const noexcept
{
    assert(col < _charOffsets.size());
    return WI_IsFlagSet(_charOffsets[col], CharOffsetsTrailer);
}

template<typename T>
T ROW::_adjustBackward(T column) const noexcept
{
    // Safety: This is a little bit more dangerous. The first column is supposed
    // to never be a trailer and so this loop should exit if column == 0.
    for (; _uncheckedIsTrailer(column); --column)
    {
    }
    return column;
}

template<typename T>
T ROW::_adjustForward(T column) const noexcept
{
    // Safety: This is a little bit more dangerous. The last column is supposed
    // to never be a trailer and so this loop should exit if column == _columnCount.
    for (; _uncheckedIsTrailer(column); ++column)
    {
    }
    return column;
}

// Creates a CharToColumnMapper given an offset into _chars.data().
// In other words, for a 120 column ROW with just ASCII text, the offset should be [0,120).
CharToColumnMapper ROW::_createCharToColumnMapper(ptrdiff_t offset) const noexcept
{
    const auto charsSize = _charSize();
    const auto lastChar = gsl::narrow_cast<ptrdiff_t>(charsSize - 1);
    // We can sort of guess what column belongs to what offset because BMP glyphs are very common and
    // UTF-16 stores them in 1 char. In other words, usually a ROW will have N chars for N columns.
    const auto guessedColumn = gsl::narrow_cast<til::CoordType>(clamp(offset, 0, _columnCount));
    return CharToColumnMapper{ _chars.data(), _charOffsets.data(), lastChar, guessedColumn };
}
<|MERGE_RESOLUTION|>--- conflicted
+++ resolved
@@ -1,1154 +1,1144 @@
-// Copyright (c) Microsoft Corporation.
-// Licensed under the MIT license.
-
-#include "precomp.h"
-#include "Row.hpp"
-
-#include <isa_availability.h>
-#include <til/unicode.h>
-
-#include "textBuffer.hpp"
-#include "../../types/inc/GlyphWidth.hpp"
-
-// It would be nice to add checked array access in the future, but it's a little annoying to do so without impacting
-// performance (including Debug performance). Other languages are a little bit more ergonomic there than C++.
-#pragma warning(disable : 26481) // Don't use pointer arithmetic. Use span instead (bounds.1).)
-#pragma warning(disable : 26446) // Prefer to use gsl::at() instead of unchecked subscript operator (bounds.4).
-#pragma warning(disable : 26472) // Don't use a static_cast for arithmetic conversions. Use brace initialization, gsl::narrow_cast or gsl::narrow (type.1).
-
-extern "C" int __isa_available;
-
-constexpr auto clamp(auto value, auto lo, auto hi)
-{
-    return value < lo ? lo : (value > hi ? hi : value);
-}
-
-// The STL is missing a std::iota_n analogue for std::iota, so I made my own.
-template<typename OutIt, typename Diff, typename T>
-constexpr OutIt iota_n(OutIt dest, Diff count, T val)
-{
-    for (; count; --count, ++dest, ++val)
-    {
-        *dest = val;
-    }
-    return dest;
-}
-
-// ROW::ReplaceCharacters needs to calculate `val + count` after
-// calling iota_n() and this function achieves both things at once.
-template<typename OutIt, typename Diff, typename T>
-constexpr OutIt iota_n_mut(OutIt dest, Diff count, T& val)
-{
-    for (; count; --count, ++dest, ++val)
-    {
-        *dest = val;
-    }
-    return dest;
-}
-
-// Same as std::fill, but purpose-built for very small `last - first`
-// where a trivial loop outperforms vectorization.
-template<typename FwdIt, typename T>
-constexpr FwdIt fill_small(FwdIt first, FwdIt last, const T val)
-{
-    for (; first != last; ++first)
-    {
-        *first = val;
-    }
-    return first;
-}
-
-// Same as std::fill_n, but purpose-built for very small `count`
-// where a trivial loop outperforms vectorization.
-template<typename OutIt, typename Diff, typename T>
-constexpr OutIt fill_n_small(OutIt dest, Diff count, const T val)
-{
-    for (; count; --count, ++dest)
-    {
-        *dest = val;
-    }
-    return dest;
-}
-
-// Same as std::copy_n, but purpose-built for very short `count`
-// where a trivial loop outperforms vectorization.
-template<typename InIt, typename Diff, typename OutIt>
-constexpr OutIt copy_n_small(InIt first, Diff count, OutIt dest)
-{
-    for (; count; --count, ++dest, ++first)
-    {
-        *dest = *first;
-    }
-    return dest;
-}
-
-CharToColumnMapper::CharToColumnMapper(const wchar_t* chars, const uint16_t* charOffsets, ptrdiff_t lastCharOffset, til::CoordType currentColumn) noexcept :
-    _chars{ chars },
-    _charOffsets{ charOffsets },
-    _lastCharOffset{ lastCharOffset },
-    _currentColumn{ currentColumn }
-{
-}
-
-// If given a position (`offset`) inside the ROW's text, this function will return the corresponding column.
-// This function in particular returns the glyph's first column.
-til::CoordType CharToColumnMapper::GetLeadingColumnAt(ptrdiff_t offset) noexcept
-{
-    offset = clamp(offset, 0, _lastCharOffset);
-
-    auto col = _currentColumn;
-    const auto currentOffset = _charOffsets[col];
-
-    // Goal: Move the _currentColumn cursor to a cell which contains the given target offset.
-    // Depending on where the target offset is we have to either search forward or backward.
-    if (offset < currentOffset)
-    {
-        // Backward search.
-        // Goal: Find the first preceding column where the offset is <= the target offset. This results in the first
-        // cell that contains our target offset, even if that offset is in the middle of a long grapheme.
-        //
-        // We abuse the fact that the trailing half of wide glyphs is marked with CharOffsetsTrailer to our advantage.
-        // Since they're >0x8000, the `offset < _charOffsets[col]` check will always be true and ensure we iterate over them.
-        //
-        // Since _charOffsets cannot contain negative values and because offset has been
-        // clamped to be positive we naturally exit when reaching the first column.
-        for (; offset < _charOffsets[col - 1]; --col)
-        {
-        }
-    }
-    else if (offset > currentOffset)
-    {
-        // Forward search.
-        // Goal: Find the first subsequent column where the offset is > the target offset.
-        // We stop 1 column before that however so that the next loop works correctly.
-        // It's the inverse of the loop above.
-        //
-        // Since offset has been clamped to be at most 1 less than the maximum
-        // _charOffsets value the loop naturally exits before hitting the end.
-        for (; offset >= (_charOffsets[col + 1] & CharOffsetsMask); ++col)
-        {
-        }
-        // Now that we found the cell that definitely includes this char offset,
-        // we have to iterate back to the cell's starting column.
-        for (; WI_IsFlagSet(_charOffsets[col], CharOffsetsTrailer); --col)
-        {
-        }
-    }
-
-    _currentColumn = col;
-    return col;
-}
-
-// If given a position (`offset`) inside the ROW's text, this function will return the corresponding column.
-// This function in particular returns the glyph's last column (this matters for wide glyphs).
-til::CoordType CharToColumnMapper::GetTrailingColumnAt(ptrdiff_t offset) noexcept
-{
-    auto col = GetLeadingColumnAt(offset);
-    // This loop is a little redundant with the forward search loop in GetLeadingColumnAt()
-    // but it's realistically not worth caring about this. This code is not a bottleneck.
-    for (; WI_IsFlagSet(_charOffsets[col + 1], CharOffsetsTrailer); ++col)
-    {
-    }
-    return col;
-}
-
-til::CoordType CharToColumnMapper::GetLeadingColumnAt(const wchar_t* str) noexcept
-{
-    return GetLeadingColumnAt(str - _chars);
-}
-
-til::CoordType CharToColumnMapper::GetTrailingColumnAt(const wchar_t* str) noexcept
-{
-    return GetTrailingColumnAt(str - _chars);
-}
-
-// Routine Description:
-// - constructor
-// Arguments:
-// - rowWidth - the width of the row, cell elements
-// - fillAttribute - the default text attribute
-// Return Value:
-// - constructed object
-ROW::ROW(wchar_t* charsBuffer, uint16_t* charOffsetsBuffer, uint16_t rowWidth, const TextAttribute& fillAttribute) :
-    _charsBuffer{ charsBuffer },
-    _chars{ charsBuffer, rowWidth },
-    _charOffsets{ charOffsetsBuffer, ::base::strict_cast<size_t>(rowWidth) + 1u },
-    _attr{ rowWidth, fillAttribute },
-    _columnCount{ rowWidth }
-{
-    _init();
-}
-
-void ROW::SetWrapForced(const bool wrap) noexcept
-{
-    _wrapForced = wrap;
-}
-
-bool ROW::WasWrapForced() const noexcept
-{
-    return _wrapForced;
-}
-
-void ROW::SetDoubleBytePadded(const bool doubleBytePadded) noexcept
-{
-    _doubleBytePadded = doubleBytePadded;
-}
-
-bool ROW::WasDoubleBytePadded() const noexcept
-{
-    return _doubleBytePadded;
-}
-
-void ROW::SetLineRendition(const LineRendition lineRendition) noexcept
-{
-    _lineRendition = lineRendition;
-}
-
-LineRendition ROW::GetLineRendition() const noexcept
-{
-    return _lineRendition;
-}
-
-// Returns the index 1 past the last (technically) valid column in the row.
-// The interplay between the old console and newer VT APIs which support line renditions is
-// still unclear so it might be necessary to add two kinds of this function in the future.
-// Console APIs treat the buffer as a large NxM matrix after all.
-til::CoordType ROW::GetReadableColumnCount() const noexcept
-{
-    if (_lineRendition == LineRendition::SingleWidth) [[likely]]
-    {
-        return _columnCount - _doubleBytePadded;
-    }
-    return (_columnCount - (_doubleBytePadded << 1)) >> 1;
-}
-
-// Routine Description:
-// - Sets all properties of the ROW to default values
-// Arguments:
-// - Attr - The default attribute (color) to fill
-// Return Value:
-// - <none>
-void ROW::Reset(const TextAttribute& attr) noexcept
-{
-    _charsHeap.reset();
-    _chars = { _charsBuffer, _columnCount };
-    // Constructing and then moving objects into place isn't free.
-    // Modifying the existing object is _much_ faster.
-    *_attr.runs().unsafe_shrink_to_size(1) = til::rle_pair{ attr, _columnCount };
-    _lineRendition = LineRendition::SingleWidth;
-    _wrapForced = false;
-    _doubleBytePadded = false;
-    _init();
-}
-
-void ROW::_init() noexcept
-{
-#pragma warning(push)
-#pragma warning(disable : 26462) // The value pointed to by '...' is assigned only once, mark it as a pointer to const (con.4).
-#pragma warning(disable : 26481) // Don't use pointer arithmetic. Use span instead (bounds.1).
-#pragma warning(disable : 26490) // Don't use reinterpret_cast (type.1).
-
-    // Fills _charsBuffer with whitespace and correspondingly _charOffsets
-    // with successive numbers from 0 to _columnCount+1.
-#if defined(TIL_SSE_INTRINSICS)
-    alignas(__m256i) static constexpr uint16_t whitespaceData[]{ 0x20, 0x20, 0x20, 0x20, 0x20, 0x20, 0x20, 0x20, 0x20, 0x20, 0x20, 0x20, 0x20, 0x20, 0x20, 0x20 };
-    alignas(__m256i) static constexpr uint16_t offsetsData[]{ 0, 1, 2, 3, 4, 5, 6, 7, 8, 9, 10, 11, 12, 13, 14, 15 };
-    alignas(__m256i) static constexpr uint16_t increment16Data[]{ 16, 16, 16, 16, 16, 16, 16, 16, 16, 16, 16, 16, 16, 16, 16, 16 };
-    alignas(__m128i) static constexpr uint16_t increment8Data[]{ 8, 8, 8, 8, 8, 8, 8, 8 };
-
-    // The AVX loop operates on 32 bytes at a minimum. Since _charsBuffer/_charOffsets uses 2 byte large
-    // wchar_t/uint16_t respectively, this translates to 16-element writes, which equals a _columnCount of 15,
-    // because it doesn't include the past-the-end char-offset as described in the _charOffsets member comment.
-    if (__isa_available >= __ISA_AVAILABLE_AVX2 && _columnCount >= 15)
-    {
-        auto chars = _charsBuffer;
-        auto charOffsets = _charOffsets.data();
-
-        // The backing buffer for both chars and charOffsets is guaranteed to be 16-byte aligned,
-        // but AVX operations are 32-byte large. As such, when we write out the last chunk, we
-        // have to align it to the ends of the 2 buffers. This results in a potential overlap of
-        // 16 bytes between the last write in the main loop below and the final write afterwards.
-        //
-        // An example:
-        // If you have a terminal between 16 and 23 columns the buffer has a size of 48 bytes.
-        // The main loop below will iterate once, as it writes out bytes 0-31 and then exits.
-        // The final write afterwards cannot write bytes 32-63 because that would write
-        // out of bounds. Instead it writes bytes 16-47, overwriting 16 overlapping bytes.
-        // This is better than branching and switching to SSE2, because both things are slow.
-        //
-        // Since we want to exit the main loop with at least 1 write left to do as the final write,
-        // we need to subtract 1 alignment from the buffer length (= 16 bytes). Since _columnCount is
-        // in wchar_t's we subtract -8. The same applies to the ~7 here vs ~15. If you squint slightly
-        // you'll see how this is effectively the inverse of what CalculateCharsBufferStride does.
-        const auto tailColumnOffset = gsl::narrow_cast<uint16_t>((_columnCount - 8u) & ~7);
-        const auto charsEndLoop = chars + tailColumnOffset;
-        const auto charOffsetsEndLoop = charOffsets + tailColumnOffset;
-
-        const auto whitespace = _mm256_load_si256(reinterpret_cast<const __m256i*>(&whitespaceData[0]));
-        auto offsetsLoop = _mm256_load_si256(reinterpret_cast<const __m256i*>(&offsetsData[0]));
-        const auto offsets = _mm256_add_epi16(offsetsLoop, _mm256_set1_epi16(tailColumnOffset));
-
-        if (chars < charsEndLoop)
-        {
-            const auto increment = _mm256_load_si256(reinterpret_cast<const __m256i*>(&increment16Data[0]));
-
-            do
-            {
-                _mm256_storeu_si256(reinterpret_cast<__m256i*>(chars), whitespace);
-                _mm256_storeu_si256(reinterpret_cast<__m256i*>(charOffsets), offsetsLoop);
-                offsetsLoop = _mm256_add_epi16(offsetsLoop, increment);
-                chars += 16;
-                charOffsets += 16;
-            } while (chars < charsEndLoop);
-        }
-
-        _mm256_storeu_si256(reinterpret_cast<__m256i*>(charsEndLoop), whitespace);
-        _mm256_storeu_si256(reinterpret_cast<__m256i*>(charOffsetsEndLoop), offsets);
-    }
-    else
-    {
-        auto chars = _charsBuffer;
-        auto charOffsets = _charOffsets.data();
-        const auto charsEnd = chars + _columnCount;
-
-        const auto whitespace = _mm_load_si128(reinterpret_cast<const __m128i*>(&whitespaceData[0]));
-        const auto increment = _mm_load_si128(reinterpret_cast<const __m128i*>(&increment8Data[0]));
-        auto offsets = _mm_load_si128(reinterpret_cast<const __m128i*>(&offsetsData[0]));
-
-        do
-        {
-            _mm_storeu_si128(reinterpret_cast<__m128i*>(chars), whitespace);
-            _mm_storeu_si128(reinterpret_cast<__m128i*>(charOffsets), offsets);
-            offsets = _mm_add_epi16(offsets, increment);
-            chars += 8;
-            charOffsets += 8;
-            // If _columnCount is something like 120, the actual backing buffer for charOffsets is 121 items large.
-            // --> The while loop uses <= to emit at least 1 more write.
-        } while (chars <= charsEnd);
-    }
-#elif defined(TIL_ARM_NEON_INTRINSICS)
-    alignas(uint16x8_t) static constexpr uint16_t offsetsData[]{ 0, 1, 2, 3, 4, 5, 6, 7 };
-
-    auto chars = _charsBuffer;
-    auto charOffsets = _charOffsets.data();
-    const auto charsEnd = chars + _columnCount;
-
-    const auto whitespace = vdupq_n_u16(L' ');
-    const auto increment = vdupq_n_u16(8);
-    auto offsets = vld1q_u16(&offsetsData[0]);
-
-    do
-    {
-        vst1q_u16(chars, whitespace);
-        vst1q_u16(charOffsets, offsets);
-        offsets = vaddq_u16(offsets, increment);
-        chars += 8;
-        charOffsets += 8;
-        // If _columnCount is something like 120, the actual backing buffer for charOffsets is 121 items large.
-        // --> The while loop uses <= to emit at least 1 more write.
-    } while (chars <= charsEnd);
-#else
-#error "Vectorizing this function improves overall performance by up to 40%. Don't remove this warning, just add the vectorized code."
-    std::fill_n(_charsBuffer, _columnCount, UNICODE_SPACE);
-    std::iota(_charOffsets.begin(), _charOffsets.end(), uint16_t{ 0 });
-#endif
-
-#pragma warning(push)
-}
-
-void ROW::TransferAttributes(const til::small_rle<TextAttribute, uint16_t, 1>& attr, til::CoordType newWidth)
-{
-    _attr = attr;
-    _attr.resize_trailing_extent(gsl::narrow<uint16_t>(newWidth));
-}
-
-void ROW::CopyFrom(const ROW& source)
-{
-    RowCopyTextFromState state{ .source = source };
-    CopyTextFrom(state);
-    TransferAttributes(source.Attributes(), _columnCount);
-    _lineRendition = source._lineRendition;
-    _wrapForced = source._wrapForced;
-}
-
-// Returns the previous possible cursor position, preceding the given column.
-// Returns 0 if column is less than or equal to 0.
-til::CoordType ROW::NavigateToPrevious(til::CoordType column) const noexcept
-{
-    return _adjustBackward(_clampedColumn(column - 1));
-}
-
-// Returns the next possible cursor position, following the given column.
-// Returns the row width if column is beyond the width of the row.
-til::CoordType ROW::NavigateToNext(til::CoordType column) const noexcept
-{
-    return _adjustForward(_clampedColumn(column + 1));
-}
-
-// Routine Description:
-// - clears char data in column in row
-// Arguments:
-// - column - 0-indexed column index
-// Return Value:
-// - <none>
-void ROW::ClearCell(const til::CoordType column)
-{
-    static constexpr std::wstring_view space{ L" " };
-    ReplaceCharacters(column, 1, space);
-}
-
-// Routine Description:
-// - writes cell data to the row
-// Arguments:
-// - it - custom console iterator to use for seeking input data. bool() false when it becomes invalid while seeking.
-// - index - column in row to start writing at
-// - wrap - change the wrap flag if we hit the end of the row while writing and there's still more data in the iterator.
-// - limitRight - right inclusive column ID for the last write in this row. (optional, will just write to the end of row if nullopt)
-// Return Value:
-// - iterator to first cell that was not written to this row.
-OutputCellIterator ROW::WriteCells(OutputCellIterator it, const til::CoordType columnBegin, const std::optional<bool> wrap, std::optional<til::CoordType> limitRight)
-{
-    THROW_HR_IF(E_INVALIDARG, columnBegin >= size());
-    THROW_HR_IF(E_INVALIDARG, limitRight.value_or(0) >= size());
-
-    // If we're given a right-side column limit, use it. Otherwise, the write limit is the final column index available in the char row.
-    const auto finalColumnInRow = limitRight.value_or(size() - 1);
-
-    auto currentColor = it->TextAttr();
-    uint16_t colorUses = 0;
-    auto colorStarts = gsl::narrow_cast<uint16_t>(columnBegin);
-    auto currentIndex = colorStarts;
-
-    while (it && currentIndex <= finalColumnInRow)
-    {
-        // Fill the color if the behavior isn't set to keeping the current color.
-        if (it->TextAttrBehavior() != TextAttributeBehavior::Current)
-        {
-            // If the color of this cell is the same as the run we're currently on,
-            // just increment the counter.
-            if (currentColor == it->TextAttr())
-            {
-                ++colorUses;
-            }
-            else
-            {
-                // Otherwise, commit this color into the run and save off the new one.
-                // Now commit the new color runs into the attr row.
-                _attr.replace(colorStarts, currentIndex, currentColor);
-                currentColor = it->TextAttr();
-                colorUses = 1;
-                colorStarts = currentIndex;
-            }
-        }
-
-        // Fill the text if the behavior isn't set to saying there's only a color stored in this iterator.
-        if (it->TextAttrBehavior() != TextAttributeBehavior::StoredOnly)
-        {
-            const auto fillingFirstColumn = currentIndex == 0;
-            const auto fillingLastColumn = currentIndex == finalColumnInRow;
-            const auto attr = it->DbcsAttr();
-            const auto& chars = it->Chars();
-
-            switch (attr)
-            {
-            case DbcsAttribute::Leading:
-                if (fillingLastColumn)
-                {
-                    // The wide char doesn't fit. Pad with whitespace.
-                    // Don't increment the iterator. Instead we'll return from this function and the
-                    // caller can call WriteCells() again on the next row with the same iterator position.
-                    ClearCell(currentIndex);
-                    SetDoubleBytePadded(true);
-                }
-                else
-                {
-                    ReplaceCharacters(currentIndex, 2, chars);
-                    ++it;
-                }
-                break;
-            case DbcsAttribute::Trailing:
-                if (fillingFirstColumn)
-                {
-                    // The wide char doesn't fit. Pad with whitespace.
-                    // Ignore the character. There's no correct alternative way to handle this situation.
-                    ClearCell(currentIndex);
-                }
-                else if (it.Position() == 0)
-                {
-                    // A common way to back up and restore the buffer is via `ReadConsoleOutputW` and
-                    // `WriteConsoleOutputW` respectively. But the area might bisect/intersect/clip wide characters and
-                    // only backup either their leading or trailing half. In general, in the rest of conhost, we're
-                    // throwing away the trailing half of all `CHAR_INFO`s (during text rendering, as well as during
-                    // `ReadConsoleOutputW`), so to make this code behave the same and prevent surprises, we need to
-                    // make sure to only look at the trailer if it's the first `CHAR_INFO` the user is trying to write.
-                    ReplaceCharacters(currentIndex - 1, 2, chars);
-                }
-                ++it;
-                break;
-            default:
-                ReplaceCharacters(currentIndex, 1, chars);
-                ++it;
-                break;
-            }
-
-            // If we're asked to (un)set the wrap status and we just filled the last column with some text...
-            // NOTE:
-            //  - wrap = std::nullopt    --> don't change the wrap value
-            //  - wrap = true            --> we're filling cells as a steam, consider this a wrap
-            //  - wrap = false           --> we're filling cells as a block, unwrap
-            if (wrap.has_value() && fillingLastColumn)
-            {
-                // set wrap status on the row to parameter's value.
-                SetWrapForced(*wrap);
-            }
-        }
-        else
-        {
-            ++it;
-        }
-
-        // Move to the next cell for the next time through the loop.
-        ++currentIndex;
-    }
-
-    // Now commit the final color into the attr row
-    if (colorUses)
-    {
-        _attr.replace(colorStarts, currentIndex, currentColor);
-    }
-
-    return it;
-}
-
-void ROW::SetAttrToEnd(const til::CoordType columnBegin, const TextAttribute attr)
-{
-    _attr.replace(_clampedColumnInclusive(columnBegin), _attr.size(), attr);
-}
-
-void ROW::ReplaceAttributes(const til::CoordType beginIndex, const til::CoordType endIndex, const TextAttribute& newAttr)
-{
-    _attr.replace(_clampedColumnInclusive(beginIndex), _clampedColumnInclusive(endIndex), newAttr);
-}
-
-[[msvc::forceinline]] ROW::WriteHelper::WriteHelper(ROW& row, til::CoordType columnBegin, til::CoordType columnLimit, const std::wstring_view& chars) noexcept :
-    row{ row },
-    chars{ chars }
-{
-    colBeg = row._clampedColumnInclusive(columnBegin);
-    colLimit = row._clampedColumnInclusive(columnLimit);
-    chBegDirty = row._uncheckedCharOffset(colBeg);
-    colBegDirty = row._adjustBackward(colBeg);
-    leadingSpaces = colBeg - colBegDirty;
-    chBeg = chBegDirty + leadingSpaces;
-    colEnd = colBeg;
-    colEndDirty = 0;
-    charsConsumed = 0;
-}
-
-[[msvc::forceinline]] bool ROW::WriteHelper::IsValid() const noexcept
-{
-    return colBeg < colLimit && !chars.empty();
-}
-
-void ROW::ReplaceCharacters(til::CoordType columnBegin, til::CoordType width, const std::wstring_view& chars)
-try
-{
-    WriteHelper h{ *this, columnBegin, _columnCount, chars };
-    if (!h.IsValid())
-    {
-        return;
-    }
-    h.ReplaceCharacters(width);
-    h.Finish();
-}
-catch (...)
-{
-    // Due to this function writing _charOffsets first, then calling _resizeChars (which may throw) and only then finally
-    // filling in _chars, we might end up in a situation were _charOffsets contains offsets outside of the _chars array.
-    // --> Restore this row to a known "okay"-state.
-    Reset(TextAttribute{});
-    throw;
-}
-
-[[msvc::forceinline]] void ROW::WriteHelper::ReplaceCharacters(til::CoordType width) noexcept
-{
-    const auto colEndNew = gsl::narrow_cast<uint16_t>(colEnd + width);
-    if (colEndNew > colLimit)
-    {
-        colEndDirty = colLimit;
-    }
-    else
-    {
-        til::at(row._charOffsets, colEnd++) = chBeg;
-        for (; colEnd < colEndNew; ++colEnd)
-        {
-            til::at(row._charOffsets, colEnd) = gsl::narrow_cast<uint16_t>(chBeg | CharOffsetsTrailer);
-        }
-
-        colEndDirty = colEnd;
-        charsConsumed = chars.size();
-    }
-}
-
-void ROW::ReplaceText(RowWriteState& state)
-try
-{
-    WriteHelper h{ *this, state.columnBegin, state.columnLimit, state.text };
-    if (!h.IsValid())
-    {
-        state.columnEnd = h.colBeg;
-        state.columnBeginDirty = h.colBeg;
-        state.columnEndDirty = h.colBeg;
-        return;
-    }
-    h.ReplaceText();
-    h.Finish();
-
-    state.text = state.text.substr(h.charsConsumed);
-    // Here's why we set `state.columnEnd` to `colLimit` if there's remaining text:
-    // Callers should be able to use `state.columnEnd` as the next cursor position, as well as the parameter for a
-    // follow-up call to ReplaceAttributes(). But if we fail to insert a wide glyph into the last column of a row,
-    // that last cell (which now contains padding whitespace) should get the same attributes as the rest of the
-    // string so that the row looks consistent. This requires us to return `colLimit` instead of `colLimit - 1`.
-    // Additionally, this has the benefit that callers can detect line wrapping by checking `columnEnd >= columnLimit`.
-    state.columnEnd = state.text.empty() ? h.colEnd : h.colLimit;
-    state.columnBeginDirty = h.colBegDirty;
-    state.columnEndDirty = h.colEndDirty;
-}
-catch (...)
-{
-    Reset(TextAttribute{});
-    throw;
-}
-
-[[msvc::forceinline]] void ROW::WriteHelper::ReplaceText() noexcept
-{
-    // This function starts with a fast-pass for ASCII. ASCII is still predominant in technical areas.
-    //
-    // We can infer the "end" from the amount of columns we're given (colLimit - colBeg),
-    // because ASCII is always 1 column wide per character.
-    auto it = chars.begin();
-    const auto end = it + std::min<size_t>(chars.size(), colLimit - colBeg);
-    size_t ch = chBeg;
-
-    while (it != end)
-    {
-        if (*it >= 0x80) [[unlikely]]
-        {
-            _replaceTextUnicode(ch, it);
-            return;
-        }
-
-        til::at(row._charOffsets, colEnd) = gsl::narrow_cast<uint16_t>(ch);
-        ++colEnd;
-        ++ch;
-        ++it;
-    }
-
-    colEndDirty = colEnd;
-    charsConsumed = ch - chBeg;
-}
-
-[[msvc::forceinline]] void ROW::WriteHelper::_replaceTextUnicode(size_t ch, std::wstring_view::const_iterator it) noexcept
-{
-    const auto end = chars.end();
-
-    while (it != end)
-    {
-        unsigned int width = 1;
-        auto ptr = &*it;
-        const auto wch = *ptr;
-        size_t advance = 1;
-
-        ++it;
-
-        // Even in our slow-path we can avoid calling IsGlyphFullWidth if the current character is ASCII.
-        // It also allows us to skip the surrogate pair decoding at the same time.
-        if (wch >= 0x80)
-        {
-            if (til::is_surrogate(wch))
-            {
-                if (it != end && til::is_leading_surrogate(wch) && til::is_trailing_surrogate(*it))
-                {
-                    advance = 2;
-                    ++it;
-                }
-                else
-                {
-                    ptr = &UNICODE_REPLACEMENT;
-                }
-            }
-
-            width = IsGlyphFullWidth({ ptr, advance }) + 1u;
-        }
-
-        const auto colEndNew = gsl::narrow_cast<uint16_t>(colEnd + width);
-        if (colEndNew > colLimit)
-        {
-            colEndDirty = colLimit;
-            charsConsumed = ch - chBeg;
-            return;
-        }
-
-        // Fill our char-offset buffer with 1 entry containing the mapping from the
-        // current column (colEnd) to the start of the glyph in the string (ch)...
-        til::at(row._charOffsets, colEnd++) = gsl::narrow_cast<uint16_t>(ch);
-        // ...followed by 0-N entries containing an indication that the
-        // columns are just a wide-glyph extension of the preceding one.
-        while (colEnd < colEndNew)
-        {
-            til::at(row._charOffsets, colEnd++) = gsl::narrow_cast<uint16_t>(ch | CharOffsetsTrailer);
-        }
-
-        ch += advance;
-    }
-
-    colEndDirty = colEnd;
-    charsConsumed = ch - chBeg;
-}
-
-void ROW::CopyTextFrom(RowCopyTextFromState& state)
-try
-{
-    auto& source = state.source;
-    const auto sourceColBeg = source._clampedColumnInclusive(state.sourceColumnBegin);
-    const auto sourceColLimit = source._clampedColumnInclusive(state.sourceColumnLimit);
-    std::span<const uint16_t> charOffsets;
-    std::wstring_view chars;
-
-    if (sourceColBeg < sourceColLimit)
-    {
-        charOffsets = source._charOffsets.subspan(sourceColBeg, static_cast<size_t>(sourceColLimit) - sourceColBeg + 1);
-        const auto charsOffset = charOffsets.front() & CharOffsetsMask;
-        // We _are_ using span. But C++ decided that string_view and span aren't convertible.
-        // _chars is a std::span for performance and because it refers to raw, shared memory.
-#pragma warning(suppress : 26481) // Don't use pointer arithmetic. Use span instead (bounds.1).
-        chars = { source._chars.data() + charsOffset, source._chars.size() - charsOffset };
-    }
-
-    WriteHelper h{ *this, state.columnBegin, state.columnLimit, chars };
-
-    if (!h.IsValid() ||
-        // If we were to copy text from ourselves, we'd overwrite
-        // our _charOffsets and break Finish() which reads from it.
-        this == &state.source ||
-        // Any valid charOffsets array is at least 2 elements long (the 1st element is the start offset and the 2nd
-        // element is the length of the first glyph) and begins/ends with a non-trailer offset. We don't really
-        // need to test for the end offset, since `WriteHelper::WriteWithOffsets` already takes care of that.
-        charOffsets.size() < 2 || WI_IsFlagSet(charOffsets.front(), CharOffsetsTrailer))
-    {
-        state.columnEnd = h.colBeg;
-        state.columnBeginDirty = h.colBeg;
-        state.columnEndDirty = h.colBeg;
-        state.sourceColumnEnd = source._columnCount;
-        return;
-    }
-
-    h.CopyTextFrom(charOffsets);
-    h.Finish();
-
-    // state.columnEnd is computed identical to ROW::ReplaceText. Check it out for more information.
-    state.columnEnd = h.charsConsumed == chars.size() ? h.colEnd : h.colLimit;
-    state.columnBeginDirty = h.colBegDirty;
-    state.columnEndDirty = h.colEndDirty;
-    state.sourceColumnEnd = sourceColBeg + h.colEnd - h.colBeg;
-}
-catch (...)
-{
-    Reset(TextAttribute{});
-    throw;
-}
-
-[[msvc::forceinline]] void ROW::WriteHelper::CopyTextFrom(const std::span<const uint16_t>& charOffsets) noexcept
-{
-    // Since our `charOffsets` input is already in columns (just like the `ROW::_charOffsets`),
-    // we can directly look up the end char-offset, but...
-    const auto colEndDirtyInput = std::min(gsl::narrow_cast<uint16_t>(colLimit - colBeg), gsl::narrow<uint16_t>(charOffsets.size() - 1));
-
-    // ...since the colLimit might intersect with a wide glyph in `charOffset`, we need to adjust our input-colEnd.
-    auto colEndInput = colEndDirtyInput;
-    for (; WI_IsFlagSet(til::at(charOffsets, colEndInput), CharOffsetsTrailer); --colEndInput)
-    {
-    }
-
-    const auto baseOffset = til::at(charOffsets, 0);
-    const auto endOffset = til::at(charOffsets, colEndInput);
-    const auto inToOutOffset = gsl::narrow_cast<uint16_t>(chBeg - baseOffset);
-#pragma warning(suppress : 26481) // Don't use pointer arithmetic. Use span instead (bounds.1).
-    const auto dst = row._charOffsets.data() + colEnd;
-
-    _copyOffsets(dst, charOffsets.data(), colEndInput, inToOutOffset);
-
-    colEnd += colEndInput;
-    colEndDirty = gsl::narrow_cast<uint16_t>(colBeg + colEndDirtyInput);
-    charsConsumed = endOffset - baseOffset;
-}
-
-#pragma warning(push)
-#pragma warning(disable : 26481) // Don't use pointer arithmetic. Use span instead (bounds.1).
-[[msvc::forceinline]] void ROW::WriteHelper::_copyOffsets(uint16_t* __restrict dst, const uint16_t* __restrict src, uint16_t size, uint16_t offset) noexcept
-{
-    __assume(src != nullptr);
-    __assume(dst != nullptr);
-
-    // All tested compilers (including MSVC) will neatly unroll and vectorize
-    // this loop, which is why it's written in this particular way.
-    for (const auto end = src + size; src != end; ++src, ++dst)
-    {
-        const uint16_t ch = *src;
-        const uint16_t off = ch & CharOffsetsMask;
-        const uint16_t trailer = ch & CharOffsetsTrailer;
-        const uint16_t newOff = off + offset;
-        *dst = newOff | trailer;
-    }
-}
-#pragma warning(pop)
-
-[[msvc::forceinline]] void ROW::WriteHelper::Finish()
-{
-    colEndDirty = row._adjustForward(colEndDirty);
-
-    const uint16_t trailingSpaces = colEndDirty - colEnd;
-    const auto chEndDirtyOld = row._uncheckedCharOffset(colEndDirty);
-    const auto chEndDirty = chBegDirty + charsConsumed + leadingSpaces + trailingSpaces;
-
-    if (chEndDirty != chEndDirtyOld)
-    {
-        row._resizeChars(colEndDirty, chBegDirty, chEndDirty, chEndDirtyOld);
-    }
-
-    {
-        // std::copy_n compiles to memmove. We can do better. It also gets rid of an extra branch,
-        // because std::copy_n avoids calling memmove if the count is 0. It's never 0 for us.
-        const auto itBeg = row._chars.begin() + chBeg;
-        memcpy(&*itBeg, chars.data(), charsConsumed * sizeof(wchar_t));
-
-        if (leadingSpaces)
-        {
-            fill_n_small(row._chars.begin() + chBegDirty, leadingSpaces, L' ');
-            iota_n(row._charOffsets.begin() + colBegDirty, leadingSpaces, chBegDirty);
-        }
-        if (trailingSpaces)
-        {
-            fill_n_small(itBeg + charsConsumed, trailingSpaces, L' ');
-            iota_n(row._charOffsets.begin() + colEnd, trailingSpaces, gsl::narrow_cast<uint16_t>(chBeg + charsConsumed));
-        }
-    }
-
-    // This updates `_doubleBytePadded` whenever we write the last column in the row. `_doubleBytePadded` tells our text
-    // reflow algorithm whether it should ignore the last column. This is important when writing wide characters into
-    // the terminal: If the last wide character in a row only fits partially, we should render whitespace, but
-    // during text reflow pretend as if no whitespace exists. After all, the user didn't write any whitespace there.
-    //
-    // The way this is written, it'll set `_doubleBytePadded` to `true` no matter whether a wide character didn't fit,
-    // or if the last 2 columns contain a wide character and a narrow character got written into the left half of it.
-    // In both cases `trailingSpaces` is 1 and fills the last column and `_doubleBytePadded` will be `true`.
-    if (colEndDirty == row._columnCount)
-    {
-        row.SetDoubleBytePadded(colEnd < row._columnCount);
-    }
-}
-
-// This function represents the slow path of ReplaceCharacters(),
-// as it reallocates the backing buffer and shifts the char offsets.
-// The parameters are difficult to explain, but their names are identical to
-// local variables in ReplaceCharacters() which I've attempted to document there.
-void ROW::_resizeChars(uint16_t colEndDirty, uint16_t chBegDirty, size_t chEndDirty, uint16_t chEndDirtyOld)
-{
-    const auto diff = chEndDirty - chEndDirtyOld;
-    const auto currentLength = _charSize();
-    const auto newLength = currentLength + diff;
-
-    if (newLength <= _chars.size())
-    {
-        std::copy_n(_chars.begin() + chEndDirtyOld, currentLength - chEndDirtyOld, _chars.begin() + chEndDirty);
-    }
-    else
-    {
-        const auto minCapacity = std::min<size_t>(UINT16_MAX, _chars.size() + (_chars.size() >> 1));
-        const auto newCapacity = gsl::narrow<uint16_t>(std::max(newLength, minCapacity));
-
-        auto charsHeap = std::make_unique_for_overwrite<wchar_t[]>(newCapacity);
-        const std::span chars{ charsHeap.get(), newCapacity };
-
-        std::copy_n(_chars.begin(), chBegDirty, chars.begin());
-        std::copy_n(_chars.begin() + chEndDirtyOld, currentLength - chEndDirtyOld, chars.begin() + chEndDirty);
-
-        _charsHeap = std::move(charsHeap);
-        _chars = chars;
-    }
-
-    auto it = _charOffsets.begin() + colEndDirty;
-    const auto end = _charOffsets.end();
-    for (; it != end; ++it)
-    {
-        *it = gsl::narrow_cast<uint16_t>(*it + diff);
-    }
-}
-
-til::small_rle<TextAttribute, uint16_t, 1>& ROW::Attributes() noexcept
-{
-    return _attr;
-}
-
-const til::small_rle<TextAttribute, uint16_t, 1>& ROW::Attributes() const noexcept
-{
-    return _attr;
-}
-
-TextAttribute ROW::GetAttrByColumn(const til::CoordType column) const
-{
-    return _attr.at(_clampedUint16(column));
-}
-
-std::vector<uint16_t> ROW::GetHyperlinks() const
-{
-    std::vector<uint16_t> ids;
-    for (const auto& run : _attr.runs())
-    {
-        if (run.value.IsHyperlink())
-        {
-            ids.emplace_back(run.value.GetHyperlinkId());
-        }
-    }
-    return ids;
-}
-
-uint16_t ROW::size() const noexcept
-{
-    return _columnCount;
-}
-
-til::CoordType ROW::MeasureLeft() const noexcept
-{
-    const auto text = GetText();
-    const auto beg = text.begin();
-    const auto end = text.end();
-    auto it = beg;
-
-    for (; it != end; ++it)
-    {
-        if (*it != L' ')
-        {
-            break;
-        }
-    }
-
-    return gsl::narrow_cast<til::CoordType>(it - beg);
-}
-
-til::CoordType ROW::MeasureRight() const noexcept
-{
-    const auto text = GetText();
-    const auto beg = text.begin();
-    const auto end = text.end();
-    auto it = end;
-
-    for (; it != beg; --it)
-    {
-        // it[-1] is safe as `it` is always greater than `beg` (loop invariant).
-        if (til::at(it, -1) != L' ')
-        {
-            break;
-        }
-    }
-
-    // We're supposed to return the measurement in cells and not characters
-    // and therefore simply calculating `it - beg` would be wrong.
-    //
-    // An example: The row is 10 cells wide and `it` points to the second character.
-    // `it - beg` would return 1, but it's possible it's actually 1 wide glyph and 8 whitespace.
-    return gsl::narrow_cast<til::CoordType>(_columnCount - (end - it));
-}
-
-bool ROW::ContainsText() const noexcept
-{
-    const auto text = GetText();
-    const auto beg = text.begin();
-    const auto end = text.end();
-    auto it = beg;
-
-    for (; it != end; ++it)
-    {
-        if (*it != L' ')
-        {
-            return true;
-        }
-    }
-
-    return false;
-}
-
-std::wstring_view ROW::GlyphAt(til::CoordType column) const noexcept
-{
-    auto col = _clampedColumn(column);
-
-    // Safety: col is [0, _columnCount).
-    const auto beg = _uncheckedCharOffset(col);
-    // Safety: col cannot be incremented past _columnCount, because the last
-    // _charOffset at index _columnCount will never get the CharOffsetsTrailer flag.
-    while (_uncheckedIsTrailer(++col))
-    {
-    }
-    // Safety: col is now (0, _columnCount].
-    const auto end = _uncheckedCharOffset(col);
-
-    return { _chars.begin() + beg, _chars.begin() + end };
-}
-
-DbcsAttribute ROW::DbcsAttrAt(til::CoordType column) const noexcept
-{
-    const auto col = _clampedColumn(column);
-
-    auto attr = DbcsAttribute::Single;
-    // Safety: col is [0, _columnCount).
-    if (_uncheckedIsTrailer(col))
-    {
-        attr = DbcsAttribute::Trailing;
-    }
-    // Safety: col+1 is [1, _columnCount].
-    else if (_uncheckedIsTrailer(::base::strict_cast<size_t>(col) + 1u))
-    {
-        attr = DbcsAttribute::Leading;
-    }
-
-    return { attr };
-}
-
-std::wstring_view ROW::GetText() const noexcept
-{
-    const auto width = size_t{ til::at(_charOffsets, GetReadableColumnCount()) } & CharOffsetsMask;
-    return { _chars.data(), width };
-}
-
-std::wstring_view ROW::GetText(til::CoordType columnBegin, til::CoordType columnEnd) const noexcept
-{
-    const til::CoordType columns = _columnCount;
-    const auto colBeg = clamp(columnBegin, 0, columns);
-    const auto colEnd = clamp(columnEnd, colBeg, columns);
-    const size_t chBeg = _uncheckedCharOffset(gsl::narrow_cast<size_t>(colBeg));
-    const size_t chEnd = _uncheckedCharOffset(gsl::narrow_cast<size_t>(colEnd));
-#pragma warning(suppress : 26481) // Don't use pointer arithmetic. Use span instead (bounds.1).
-    return { _chars.data() + chBeg, chEnd - chBeg };
-}
-
-til::CoordType ROW::GetLeadingColumnAtCharOffset(const ptrdiff_t offset) const noexcept
-{
-<<<<<<< HEAD
-    auto mapper = _createCharToColumnMapper(offset);
-    return mapper.GetLeadingColumnAt(offset);
-=======
-    return _createCharToColumnMapper(offset).GetLeadingColumnAt(offset);
->>>>>>> c4436157
-}
-
-til::CoordType ROW::GetTrailingColumnAtCharOffset(const ptrdiff_t offset) const noexcept
-{
-<<<<<<< HEAD
-    auto mapper = _createCharToColumnMapper(offset);
-    return mapper.GetTrailingColumnAt(offset);
-=======
-    return _createCharToColumnMapper(offset).GetTrailingColumnAt(offset);
->>>>>>> c4436157
-}
-
-DelimiterClass ROW::DelimiterClassAt(til::CoordType column, const std::wstring_view& wordDelimiters) const noexcept
-{
-    const auto col = _clampedColumn(column);
-    // Safety: col is [0, _columnCount).
-    const auto glyph = _uncheckedChar(_uncheckedCharOffset(col));
-
-    if (glyph <= L' ')
-    {
-        return DelimiterClass::ControlChar;
-    }
-    else if (wordDelimiters.find(glyph) != std::wstring_view::npos)
-    {
-        return DelimiterClass::DelimiterChar;
-    }
-    else
-    {
-        return DelimiterClass::RegularChar;
-    }
-}
-
-template<typename T>
-constexpr uint16_t ROW::_clampedUint16(T v) noexcept
-{
-    return static_cast<uint16_t>(clamp(v, 0, 65535));
-}
-
-template<typename T>
-constexpr uint16_t ROW::_clampedColumn(T v) const noexcept
-{
-    return static_cast<uint16_t>(clamp(v, 0, _columnCount - 1));
-}
-
-template<typename T>
-constexpr uint16_t ROW::_clampedColumnInclusive(T v) const noexcept
-{
-    return static_cast<uint16_t>(clamp(v, 0, _columnCount));
-}
-
-uint16_t ROW::_charSize() const noexcept
-{
-    // Safety: _charOffsets is an array of `_columnCount + 1` entries.
-    return _charOffsets[_columnCount];
-}
-
-// Safety: off must be [0, _charSize()].
-template<typename T>
-wchar_t ROW::_uncheckedChar(T off) const noexcept
-{
-    return _chars[off];
-}
-
-// Safety: col must be [0, _columnCount].
-template<typename T>
-uint16_t ROW::_uncheckedCharOffset(T col) const noexcept
-{
-    assert(col < _charOffsets.size());
-    return _charOffsets[col] & CharOffsetsMask;
-}
-
-// Safety: col must be [0, _columnCount].
-template<typename T>
-bool ROW::_uncheckedIsTrailer(T col) const noexcept
-{
-    assert(col < _charOffsets.size());
-    return WI_IsFlagSet(_charOffsets[col], CharOffsetsTrailer);
-}
-
-template<typename T>
-T ROW::_adjustBackward(T column) const noexcept
-{
-    // Safety: This is a little bit more dangerous. The first column is supposed
-    // to never be a trailer and so this loop should exit if column == 0.
-    for (; _uncheckedIsTrailer(column); --column)
-    {
-    }
-    return column;
-}
-
-template<typename T>
-T ROW::_adjustForward(T column) const noexcept
-{
-    // Safety: This is a little bit more dangerous. The last column is supposed
-    // to never be a trailer and so this loop should exit if column == _columnCount.
-    for (; _uncheckedIsTrailer(column); ++column)
-    {
-    }
-    return column;
-}
-
-// Creates a CharToColumnMapper given an offset into _chars.data().
-// In other words, for a 120 column ROW with just ASCII text, the offset should be [0,120).
-CharToColumnMapper ROW::_createCharToColumnMapper(ptrdiff_t offset) const noexcept
-{
-    const auto charsSize = _charSize();
-    const auto lastChar = gsl::narrow_cast<ptrdiff_t>(charsSize - 1);
-    // We can sort of guess what column belongs to what offset because BMP glyphs are very common and
-    // UTF-16 stores them in 1 char. In other words, usually a ROW will have N chars for N columns.
-    const auto guessedColumn = gsl::narrow_cast<til::CoordType>(clamp(offset, 0, _columnCount));
-    return CharToColumnMapper{ _chars.data(), _charOffsets.data(), lastChar, guessedColumn };
-}
+// Copyright (c) Microsoft Corporation.
+// Licensed under the MIT license.
+
+#include "precomp.h"
+#include "Row.hpp"
+
+#include <isa_availability.h>
+#include <til/unicode.h>
+
+#include "textBuffer.hpp"
+#include "../../types/inc/GlyphWidth.hpp"
+
+// It would be nice to add checked array access in the future, but it's a little annoying to do so without impacting
+// performance (including Debug performance). Other languages are a little bit more ergonomic there than C++.
+#pragma warning(disable : 26481) // Don't use pointer arithmetic. Use span instead (bounds.1).)
+#pragma warning(disable : 26446) // Prefer to use gsl::at() instead of unchecked subscript operator (bounds.4).
+#pragma warning(disable : 26472) // Don't use a static_cast for arithmetic conversions. Use brace initialization, gsl::narrow_cast or gsl::narrow (type.1).
+
+extern "C" int __isa_available;
+
+constexpr auto clamp(auto value, auto lo, auto hi)
+{
+    return value < lo ? lo : (value > hi ? hi : value);
+}
+
+// The STL is missing a std::iota_n analogue for std::iota, so I made my own.
+template<typename OutIt, typename Diff, typename T>
+constexpr OutIt iota_n(OutIt dest, Diff count, T val)
+{
+    for (; count; --count, ++dest, ++val)
+    {
+        *dest = val;
+    }
+    return dest;
+}
+
+// ROW::ReplaceCharacters needs to calculate `val + count` after
+// calling iota_n() and this function achieves both things at once.
+template<typename OutIt, typename Diff, typename T>
+constexpr OutIt iota_n_mut(OutIt dest, Diff count, T& val)
+{
+    for (; count; --count, ++dest, ++val)
+    {
+        *dest = val;
+    }
+    return dest;
+}
+
+// Same as std::fill, but purpose-built for very small `last - first`
+// where a trivial loop outperforms vectorization.
+template<typename FwdIt, typename T>
+constexpr FwdIt fill_small(FwdIt first, FwdIt last, const T val)
+{
+    for (; first != last; ++first)
+    {
+        *first = val;
+    }
+    return first;
+}
+
+// Same as std::fill_n, but purpose-built for very small `count`
+// where a trivial loop outperforms vectorization.
+template<typename OutIt, typename Diff, typename T>
+constexpr OutIt fill_n_small(OutIt dest, Diff count, const T val)
+{
+    for (; count; --count, ++dest)
+    {
+        *dest = val;
+    }
+    return dest;
+}
+
+// Same as std::copy_n, but purpose-built for very short `count`
+// where a trivial loop outperforms vectorization.
+template<typename InIt, typename Diff, typename OutIt>
+constexpr OutIt copy_n_small(InIt first, Diff count, OutIt dest)
+{
+    for (; count; --count, ++dest, ++first)
+    {
+        *dest = *first;
+    }
+    return dest;
+}
+
+CharToColumnMapper::CharToColumnMapper(const wchar_t* chars, const uint16_t* charOffsets, ptrdiff_t lastCharOffset, til::CoordType currentColumn) noexcept :
+    _chars{ chars },
+    _charOffsets{ charOffsets },
+    _lastCharOffset{ lastCharOffset },
+    _currentColumn{ currentColumn }
+{
+}
+
+// If given a position (`offset`) inside the ROW's text, this function will return the corresponding column.
+// This function in particular returns the glyph's first column.
+til::CoordType CharToColumnMapper::GetLeadingColumnAt(ptrdiff_t offset) noexcept
+{
+    offset = clamp(offset, 0, _lastCharOffset);
+
+    auto col = _currentColumn;
+    const auto currentOffset = _charOffsets[col];
+
+    // Goal: Move the _currentColumn cursor to a cell which contains the given target offset.
+    // Depending on where the target offset is we have to either search forward or backward.
+    if (offset < currentOffset)
+    {
+        // Backward search.
+        // Goal: Find the first preceding column where the offset is <= the target offset. This results in the first
+        // cell that contains our target offset, even if that offset is in the middle of a long grapheme.
+        //
+        // We abuse the fact that the trailing half of wide glyphs is marked with CharOffsetsTrailer to our advantage.
+        // Since they're >0x8000, the `offset < _charOffsets[col]` check will always be true and ensure we iterate over them.
+        //
+        // Since _charOffsets cannot contain negative values and because offset has been
+        // clamped to be positive we naturally exit when reaching the first column.
+        for (; offset < _charOffsets[col - 1]; --col)
+        {
+        }
+    }
+    else if (offset > currentOffset)
+    {
+        // Forward search.
+        // Goal: Find the first subsequent column where the offset is > the target offset.
+        // We stop 1 column before that however so that the next loop works correctly.
+        // It's the inverse of the loop above.
+        //
+        // Since offset has been clamped to be at most 1 less than the maximum
+        // _charOffsets value the loop naturally exits before hitting the end.
+        for (; offset >= (_charOffsets[col + 1] & CharOffsetsMask); ++col)
+        {
+        }
+        // Now that we found the cell that definitely includes this char offset,
+        // we have to iterate back to the cell's starting column.
+        for (; WI_IsFlagSet(_charOffsets[col], CharOffsetsTrailer); --col)
+        {
+        }
+    }
+
+    _currentColumn = col;
+    return col;
+}
+
+// If given a position (`offset`) inside the ROW's text, this function will return the corresponding column.
+// This function in particular returns the glyph's last column (this matters for wide glyphs).
+til::CoordType CharToColumnMapper::GetTrailingColumnAt(ptrdiff_t offset) noexcept
+{
+    auto col = GetLeadingColumnAt(offset);
+    // This loop is a little redundant with the forward search loop in GetLeadingColumnAt()
+    // but it's realistically not worth caring about this. This code is not a bottleneck.
+    for (; WI_IsFlagSet(_charOffsets[col + 1], CharOffsetsTrailer); ++col)
+    {
+    }
+    return col;
+}
+
+til::CoordType CharToColumnMapper::GetLeadingColumnAt(const wchar_t* str) noexcept
+{
+    return GetLeadingColumnAt(str - _chars);
+}
+
+til::CoordType CharToColumnMapper::GetTrailingColumnAt(const wchar_t* str) noexcept
+{
+    return GetTrailingColumnAt(str - _chars);
+}
+
+// Routine Description:
+// - constructor
+// Arguments:
+// - rowWidth - the width of the row, cell elements
+// - fillAttribute - the default text attribute
+// Return Value:
+// - constructed object
+ROW::ROW(wchar_t* charsBuffer, uint16_t* charOffsetsBuffer, uint16_t rowWidth, const TextAttribute& fillAttribute) :
+    _charsBuffer{ charsBuffer },
+    _chars{ charsBuffer, rowWidth },
+    _charOffsets{ charOffsetsBuffer, ::base::strict_cast<size_t>(rowWidth) + 1u },
+    _attr{ rowWidth, fillAttribute },
+    _columnCount{ rowWidth }
+{
+    _init();
+}
+
+void ROW::SetWrapForced(const bool wrap) noexcept
+{
+    _wrapForced = wrap;
+}
+
+bool ROW::WasWrapForced() const noexcept
+{
+    return _wrapForced;
+}
+
+void ROW::SetDoubleBytePadded(const bool doubleBytePadded) noexcept
+{
+    _doubleBytePadded = doubleBytePadded;
+}
+
+bool ROW::WasDoubleBytePadded() const noexcept
+{
+    return _doubleBytePadded;
+}
+
+void ROW::SetLineRendition(const LineRendition lineRendition) noexcept
+{
+    _lineRendition = lineRendition;
+}
+
+LineRendition ROW::GetLineRendition() const noexcept
+{
+    return _lineRendition;
+}
+
+// Returns the index 1 past the last (technically) valid column in the row.
+// The interplay between the old console and newer VT APIs which support line renditions is
+// still unclear so it might be necessary to add two kinds of this function in the future.
+// Console APIs treat the buffer as a large NxM matrix after all.
+til::CoordType ROW::GetReadableColumnCount() const noexcept
+{
+    if (_lineRendition == LineRendition::SingleWidth) [[likely]]
+    {
+        return _columnCount - _doubleBytePadded;
+    }
+    return (_columnCount - (_doubleBytePadded << 1)) >> 1;
+}
+
+// Routine Description:
+// - Sets all properties of the ROW to default values
+// Arguments:
+// - Attr - The default attribute (color) to fill
+// Return Value:
+// - <none>
+void ROW::Reset(const TextAttribute& attr) noexcept
+{
+    _charsHeap.reset();
+    _chars = { _charsBuffer, _columnCount };
+    // Constructing and then moving objects into place isn't free.
+    // Modifying the existing object is _much_ faster.
+    *_attr.runs().unsafe_shrink_to_size(1) = til::rle_pair{ attr, _columnCount };
+    _lineRendition = LineRendition::SingleWidth;
+    _wrapForced = false;
+    _doubleBytePadded = false;
+    _init();
+}
+
+void ROW::_init() noexcept
+{
+#pragma warning(push)
+#pragma warning(disable : 26462) // The value pointed to by '...' is assigned only once, mark it as a pointer to const (con.4).
+#pragma warning(disable : 26481) // Don't use pointer arithmetic. Use span instead (bounds.1).
+#pragma warning(disable : 26490) // Don't use reinterpret_cast (type.1).
+
+    // Fills _charsBuffer with whitespace and correspondingly _charOffsets
+    // with successive numbers from 0 to _columnCount+1.
+#if defined(TIL_SSE_INTRINSICS)
+    alignas(__m256i) static constexpr uint16_t whitespaceData[]{ 0x20, 0x20, 0x20, 0x20, 0x20, 0x20, 0x20, 0x20, 0x20, 0x20, 0x20, 0x20, 0x20, 0x20, 0x20, 0x20 };
+    alignas(__m256i) static constexpr uint16_t offsetsData[]{ 0, 1, 2, 3, 4, 5, 6, 7, 8, 9, 10, 11, 12, 13, 14, 15 };
+    alignas(__m256i) static constexpr uint16_t increment16Data[]{ 16, 16, 16, 16, 16, 16, 16, 16, 16, 16, 16, 16, 16, 16, 16, 16 };
+    alignas(__m128i) static constexpr uint16_t increment8Data[]{ 8, 8, 8, 8, 8, 8, 8, 8 };
+
+    // The AVX loop operates on 32 bytes at a minimum. Since _charsBuffer/_charOffsets uses 2 byte large
+    // wchar_t/uint16_t respectively, this translates to 16-element writes, which equals a _columnCount of 15,
+    // because it doesn't include the past-the-end char-offset as described in the _charOffsets member comment.
+    if (__isa_available >= __ISA_AVAILABLE_AVX2 && _columnCount >= 15)
+    {
+        auto chars = _charsBuffer;
+        auto charOffsets = _charOffsets.data();
+
+        // The backing buffer for both chars and charOffsets is guaranteed to be 16-byte aligned,
+        // but AVX operations are 32-byte large. As such, when we write out the last chunk, we
+        // have to align it to the ends of the 2 buffers. This results in a potential overlap of
+        // 16 bytes between the last write in the main loop below and the final write afterwards.
+        //
+        // An example:
+        // If you have a terminal between 16 and 23 columns the buffer has a size of 48 bytes.
+        // The main loop below will iterate once, as it writes out bytes 0-31 and then exits.
+        // The final write afterwards cannot write bytes 32-63 because that would write
+        // out of bounds. Instead it writes bytes 16-47, overwriting 16 overlapping bytes.
+        // This is better than branching and switching to SSE2, because both things are slow.
+        //
+        // Since we want to exit the main loop with at least 1 write left to do as the final write,
+        // we need to subtract 1 alignment from the buffer length (= 16 bytes). Since _columnCount is
+        // in wchar_t's we subtract -8. The same applies to the ~7 here vs ~15. If you squint slightly
+        // you'll see how this is effectively the inverse of what CalculateCharsBufferStride does.
+        const auto tailColumnOffset = gsl::narrow_cast<uint16_t>((_columnCount - 8u) & ~7);
+        const auto charsEndLoop = chars + tailColumnOffset;
+        const auto charOffsetsEndLoop = charOffsets + tailColumnOffset;
+
+        const auto whitespace = _mm256_load_si256(reinterpret_cast<const __m256i*>(&whitespaceData[0]));
+        auto offsetsLoop = _mm256_load_si256(reinterpret_cast<const __m256i*>(&offsetsData[0]));
+        const auto offsets = _mm256_add_epi16(offsetsLoop, _mm256_set1_epi16(tailColumnOffset));
+
+        if (chars < charsEndLoop)
+        {
+            const auto increment = _mm256_load_si256(reinterpret_cast<const __m256i*>(&increment16Data[0]));
+
+            do
+            {
+                _mm256_storeu_si256(reinterpret_cast<__m256i*>(chars), whitespace);
+                _mm256_storeu_si256(reinterpret_cast<__m256i*>(charOffsets), offsetsLoop);
+                offsetsLoop = _mm256_add_epi16(offsetsLoop, increment);
+                chars += 16;
+                charOffsets += 16;
+            } while (chars < charsEndLoop);
+        }
+
+        _mm256_storeu_si256(reinterpret_cast<__m256i*>(charsEndLoop), whitespace);
+        _mm256_storeu_si256(reinterpret_cast<__m256i*>(charOffsetsEndLoop), offsets);
+    }
+    else
+    {
+        auto chars = _charsBuffer;
+        auto charOffsets = _charOffsets.data();
+        const auto charsEnd = chars + _columnCount;
+
+        const auto whitespace = _mm_load_si128(reinterpret_cast<const __m128i*>(&whitespaceData[0]));
+        const auto increment = _mm_load_si128(reinterpret_cast<const __m128i*>(&increment8Data[0]));
+        auto offsets = _mm_load_si128(reinterpret_cast<const __m128i*>(&offsetsData[0]));
+
+        do
+        {
+            _mm_storeu_si128(reinterpret_cast<__m128i*>(chars), whitespace);
+            _mm_storeu_si128(reinterpret_cast<__m128i*>(charOffsets), offsets);
+            offsets = _mm_add_epi16(offsets, increment);
+            chars += 8;
+            charOffsets += 8;
+            // If _columnCount is something like 120, the actual backing buffer for charOffsets is 121 items large.
+            // --> The while loop uses <= to emit at least 1 more write.
+        } while (chars <= charsEnd);
+    }
+#elif defined(TIL_ARM_NEON_INTRINSICS)
+    alignas(uint16x8_t) static constexpr uint16_t offsetsData[]{ 0, 1, 2, 3, 4, 5, 6, 7 };
+
+    auto chars = _charsBuffer;
+    auto charOffsets = _charOffsets.data();
+    const auto charsEnd = chars + _columnCount;
+
+    const auto whitespace = vdupq_n_u16(L' ');
+    const auto increment = vdupq_n_u16(8);
+    auto offsets = vld1q_u16(&offsetsData[0]);
+
+    do
+    {
+        vst1q_u16(chars, whitespace);
+        vst1q_u16(charOffsets, offsets);
+        offsets = vaddq_u16(offsets, increment);
+        chars += 8;
+        charOffsets += 8;
+        // If _columnCount is something like 120, the actual backing buffer for charOffsets is 121 items large.
+        // --> The while loop uses <= to emit at least 1 more write.
+    } while (chars <= charsEnd);
+#else
+#error "Vectorizing this function improves overall performance by up to 40%. Don't remove this warning, just add the vectorized code."
+    std::fill_n(_charsBuffer, _columnCount, UNICODE_SPACE);
+    std::iota(_charOffsets.begin(), _charOffsets.end(), uint16_t{ 0 });
+#endif
+
+#pragma warning(push)
+}
+
+void ROW::TransferAttributes(const til::small_rle<TextAttribute, uint16_t, 1>& attr, til::CoordType newWidth)
+{
+    _attr = attr;
+    _attr.resize_trailing_extent(gsl::narrow<uint16_t>(newWidth));
+}
+
+void ROW::CopyFrom(const ROW& source)
+{
+    RowCopyTextFromState state{ .source = source };
+    CopyTextFrom(state);
+    TransferAttributes(source.Attributes(), _columnCount);
+    _lineRendition = source._lineRendition;
+    _wrapForced = source._wrapForced;
+}
+
+// Returns the previous possible cursor position, preceding the given column.
+// Returns 0 if column is less than or equal to 0.
+til::CoordType ROW::NavigateToPrevious(til::CoordType column) const noexcept
+{
+    return _adjustBackward(_clampedColumn(column - 1));
+}
+
+// Returns the next possible cursor position, following the given column.
+// Returns the row width if column is beyond the width of the row.
+til::CoordType ROW::NavigateToNext(til::CoordType column) const noexcept
+{
+    return _adjustForward(_clampedColumn(column + 1));
+}
+
+// Routine Description:
+// - clears char data in column in row
+// Arguments:
+// - column - 0-indexed column index
+// Return Value:
+// - <none>
+void ROW::ClearCell(const til::CoordType column)
+{
+    static constexpr std::wstring_view space{ L" " };
+    ReplaceCharacters(column, 1, space);
+}
+
+// Routine Description:
+// - writes cell data to the row
+// Arguments:
+// - it - custom console iterator to use for seeking input data. bool() false when it becomes invalid while seeking.
+// - index - column in row to start writing at
+// - wrap - change the wrap flag if we hit the end of the row while writing and there's still more data in the iterator.
+// - limitRight - right inclusive column ID for the last write in this row. (optional, will just write to the end of row if nullopt)
+// Return Value:
+// - iterator to first cell that was not written to this row.
+OutputCellIterator ROW::WriteCells(OutputCellIterator it, const til::CoordType columnBegin, const std::optional<bool> wrap, std::optional<til::CoordType> limitRight)
+{
+    THROW_HR_IF(E_INVALIDARG, columnBegin >= size());
+    THROW_HR_IF(E_INVALIDARG, limitRight.value_or(0) >= size());
+
+    // If we're given a right-side column limit, use it. Otherwise, the write limit is the final column index available in the char row.
+    const auto finalColumnInRow = limitRight.value_or(size() - 1);
+
+    auto currentColor = it->TextAttr();
+    uint16_t colorUses = 0;
+    auto colorStarts = gsl::narrow_cast<uint16_t>(columnBegin);
+    auto currentIndex = colorStarts;
+
+    while (it && currentIndex <= finalColumnInRow)
+    {
+        // Fill the color if the behavior isn't set to keeping the current color.
+        if (it->TextAttrBehavior() != TextAttributeBehavior::Current)
+        {
+            // If the color of this cell is the same as the run we're currently on,
+            // just increment the counter.
+            if (currentColor == it->TextAttr())
+            {
+                ++colorUses;
+            }
+            else
+            {
+                // Otherwise, commit this color into the run and save off the new one.
+                // Now commit the new color runs into the attr row.
+                _attr.replace(colorStarts, currentIndex, currentColor);
+                currentColor = it->TextAttr();
+                colorUses = 1;
+                colorStarts = currentIndex;
+            }
+        }
+
+        // Fill the text if the behavior isn't set to saying there's only a color stored in this iterator.
+        if (it->TextAttrBehavior() != TextAttributeBehavior::StoredOnly)
+        {
+            const auto fillingFirstColumn = currentIndex == 0;
+            const auto fillingLastColumn = currentIndex == finalColumnInRow;
+            const auto attr = it->DbcsAttr();
+            const auto& chars = it->Chars();
+
+            switch (attr)
+            {
+            case DbcsAttribute::Leading:
+                if (fillingLastColumn)
+                {
+                    // The wide char doesn't fit. Pad with whitespace.
+                    // Don't increment the iterator. Instead we'll return from this function and the
+                    // caller can call WriteCells() again on the next row with the same iterator position.
+                    ClearCell(currentIndex);
+                    SetDoubleBytePadded(true);
+                }
+                else
+                {
+                    ReplaceCharacters(currentIndex, 2, chars);
+                    ++it;
+                }
+                break;
+            case DbcsAttribute::Trailing:
+                if (fillingFirstColumn)
+                {
+                    // The wide char doesn't fit. Pad with whitespace.
+                    // Ignore the character. There's no correct alternative way to handle this situation.
+                    ClearCell(currentIndex);
+                }
+                else if (it.Position() == 0)
+                {
+                    // A common way to back up and restore the buffer is via `ReadConsoleOutputW` and
+                    // `WriteConsoleOutputW` respectively. But the area might bisect/intersect/clip wide characters and
+                    // only backup either their leading or trailing half. In general, in the rest of conhost, we're
+                    // throwing away the trailing half of all `CHAR_INFO`s (during text rendering, as well as during
+                    // `ReadConsoleOutputW`), so to make this code behave the same and prevent surprises, we need to
+                    // make sure to only look at the trailer if it's the first `CHAR_INFO` the user is trying to write.
+                    ReplaceCharacters(currentIndex - 1, 2, chars);
+                }
+                ++it;
+                break;
+            default:
+                ReplaceCharacters(currentIndex, 1, chars);
+                ++it;
+                break;
+            }
+
+            // If we're asked to (un)set the wrap status and we just filled the last column with some text...
+            // NOTE:
+            //  - wrap = std::nullopt    --> don't change the wrap value
+            //  - wrap = true            --> we're filling cells as a steam, consider this a wrap
+            //  - wrap = false           --> we're filling cells as a block, unwrap
+            if (wrap.has_value() && fillingLastColumn)
+            {
+                // set wrap status on the row to parameter's value.
+                SetWrapForced(*wrap);
+            }
+        }
+        else
+        {
+            ++it;
+        }
+
+        // Move to the next cell for the next time through the loop.
+        ++currentIndex;
+    }
+
+    // Now commit the final color into the attr row
+    if (colorUses)
+    {
+        _attr.replace(colorStarts, currentIndex, currentColor);
+    }
+
+    return it;
+}
+
+void ROW::SetAttrToEnd(const til::CoordType columnBegin, const TextAttribute attr)
+{
+    _attr.replace(_clampedColumnInclusive(columnBegin), _attr.size(), attr);
+}
+
+void ROW::ReplaceAttributes(const til::CoordType beginIndex, const til::CoordType endIndex, const TextAttribute& newAttr)
+{
+    _attr.replace(_clampedColumnInclusive(beginIndex), _clampedColumnInclusive(endIndex), newAttr);
+}
+
+[[msvc::forceinline]] ROW::WriteHelper::WriteHelper(ROW& row, til::CoordType columnBegin, til::CoordType columnLimit, const std::wstring_view& chars) noexcept :
+    row{ row },
+    chars{ chars }
+{
+    colBeg = row._clampedColumnInclusive(columnBegin);
+    colLimit = row._clampedColumnInclusive(columnLimit);
+    chBegDirty = row._uncheckedCharOffset(colBeg);
+    colBegDirty = row._adjustBackward(colBeg);
+    leadingSpaces = colBeg - colBegDirty;
+    chBeg = chBegDirty + leadingSpaces;
+    colEnd = colBeg;
+    colEndDirty = 0;
+    charsConsumed = 0;
+}
+
+[[msvc::forceinline]] bool ROW::WriteHelper::IsValid() const noexcept
+{
+    return colBeg < colLimit && !chars.empty();
+}
+
+void ROW::ReplaceCharacters(til::CoordType columnBegin, til::CoordType width, const std::wstring_view& chars)
+try
+{
+    WriteHelper h{ *this, columnBegin, _columnCount, chars };
+    if (!h.IsValid())
+    {
+        return;
+    }
+    h.ReplaceCharacters(width);
+    h.Finish();
+}
+catch (...)
+{
+    // Due to this function writing _charOffsets first, then calling _resizeChars (which may throw) and only then finally
+    // filling in _chars, we might end up in a situation were _charOffsets contains offsets outside of the _chars array.
+    // --> Restore this row to a known "okay"-state.
+    Reset(TextAttribute{});
+    throw;
+}
+
+[[msvc::forceinline]] void ROW::WriteHelper::ReplaceCharacters(til::CoordType width) noexcept
+{
+    const auto colEndNew = gsl::narrow_cast<uint16_t>(colEnd + width);
+    if (colEndNew > colLimit)
+    {
+        colEndDirty = colLimit;
+    }
+    else
+    {
+        til::at(row._charOffsets, colEnd++) = chBeg;
+        for (; colEnd < colEndNew; ++colEnd)
+        {
+            til::at(row._charOffsets, colEnd) = gsl::narrow_cast<uint16_t>(chBeg | CharOffsetsTrailer);
+        }
+
+        colEndDirty = colEnd;
+        charsConsumed = chars.size();
+    }
+}
+
+void ROW::ReplaceText(RowWriteState& state)
+try
+{
+    WriteHelper h{ *this, state.columnBegin, state.columnLimit, state.text };
+    if (!h.IsValid())
+    {
+        state.columnEnd = h.colBeg;
+        state.columnBeginDirty = h.colBeg;
+        state.columnEndDirty = h.colBeg;
+        return;
+    }
+    h.ReplaceText();
+    h.Finish();
+
+    state.text = state.text.substr(h.charsConsumed);
+    // Here's why we set `state.columnEnd` to `colLimit` if there's remaining text:
+    // Callers should be able to use `state.columnEnd` as the next cursor position, as well as the parameter for a
+    // follow-up call to ReplaceAttributes(). But if we fail to insert a wide glyph into the last column of a row,
+    // that last cell (which now contains padding whitespace) should get the same attributes as the rest of the
+    // string so that the row looks consistent. This requires us to return `colLimit` instead of `colLimit - 1`.
+    // Additionally, this has the benefit that callers can detect line wrapping by checking `columnEnd >= columnLimit`.
+    state.columnEnd = state.text.empty() ? h.colEnd : h.colLimit;
+    state.columnBeginDirty = h.colBegDirty;
+    state.columnEndDirty = h.colEndDirty;
+}
+catch (...)
+{
+    Reset(TextAttribute{});
+    throw;
+}
+
+[[msvc::forceinline]] void ROW::WriteHelper::ReplaceText() noexcept
+{
+    // This function starts with a fast-pass for ASCII. ASCII is still predominant in technical areas.
+    //
+    // We can infer the "end" from the amount of columns we're given (colLimit - colBeg),
+    // because ASCII is always 1 column wide per character.
+    auto it = chars.begin();
+    const auto end = it + std::min<size_t>(chars.size(), colLimit - colBeg);
+    size_t ch = chBeg;
+
+    while (it != end)
+    {
+        if (*it >= 0x80) [[unlikely]]
+        {
+            _replaceTextUnicode(ch, it);
+            return;
+        }
+
+        til::at(row._charOffsets, colEnd) = gsl::narrow_cast<uint16_t>(ch);
+        ++colEnd;
+        ++ch;
+        ++it;
+    }
+
+    colEndDirty = colEnd;
+    charsConsumed = ch - chBeg;
+}
+
+[[msvc::forceinline]] void ROW::WriteHelper::_replaceTextUnicode(size_t ch, std::wstring_view::const_iterator it) noexcept
+{
+    const auto end = chars.end();
+
+    while (it != end)
+    {
+        unsigned int width = 1;
+        auto ptr = &*it;
+        const auto wch = *ptr;
+        size_t advance = 1;
+
+        ++it;
+
+        // Even in our slow-path we can avoid calling IsGlyphFullWidth if the current character is ASCII.
+        // It also allows us to skip the surrogate pair decoding at the same time.
+        if (wch >= 0x80)
+        {
+            if (til::is_surrogate(wch))
+            {
+                if (it != end && til::is_leading_surrogate(wch) && til::is_trailing_surrogate(*it))
+                {
+                    advance = 2;
+                    ++it;
+                }
+                else
+                {
+                    ptr = &UNICODE_REPLACEMENT;
+                }
+            }
+
+            width = IsGlyphFullWidth({ ptr, advance }) + 1u;
+        }
+
+        const auto colEndNew = gsl::narrow_cast<uint16_t>(colEnd + width);
+        if (colEndNew > colLimit)
+        {
+            colEndDirty = colLimit;
+            charsConsumed = ch - chBeg;
+            return;
+        }
+
+        // Fill our char-offset buffer with 1 entry containing the mapping from the
+        // current column (colEnd) to the start of the glyph in the string (ch)...
+        til::at(row._charOffsets, colEnd++) = gsl::narrow_cast<uint16_t>(ch);
+        // ...followed by 0-N entries containing an indication that the
+        // columns are just a wide-glyph extension of the preceding one.
+        while (colEnd < colEndNew)
+        {
+            til::at(row._charOffsets, colEnd++) = gsl::narrow_cast<uint16_t>(ch | CharOffsetsTrailer);
+        }
+
+        ch += advance;
+    }
+
+    colEndDirty = colEnd;
+    charsConsumed = ch - chBeg;
+}
+
+void ROW::CopyTextFrom(RowCopyTextFromState& state)
+try
+{
+    auto& source = state.source;
+    const auto sourceColBeg = source._clampedColumnInclusive(state.sourceColumnBegin);
+    const auto sourceColLimit = source._clampedColumnInclusive(state.sourceColumnLimit);
+    std::span<const uint16_t> charOffsets;
+    std::wstring_view chars;
+
+    if (sourceColBeg < sourceColLimit)
+    {
+        charOffsets = source._charOffsets.subspan(sourceColBeg, static_cast<size_t>(sourceColLimit) - sourceColBeg + 1);
+        const auto charsOffset = charOffsets.front() & CharOffsetsMask;
+        // We _are_ using span. But C++ decided that string_view and span aren't convertible.
+        // _chars is a std::span for performance and because it refers to raw, shared memory.
+#pragma warning(suppress : 26481) // Don't use pointer arithmetic. Use span instead (bounds.1).
+        chars = { source._chars.data() + charsOffset, source._chars.size() - charsOffset };
+    }
+
+    WriteHelper h{ *this, state.columnBegin, state.columnLimit, chars };
+
+    if (!h.IsValid() ||
+        // If we were to copy text from ourselves, we'd overwrite
+        // our _charOffsets and break Finish() which reads from it.
+        this == &state.source ||
+        // Any valid charOffsets array is at least 2 elements long (the 1st element is the start offset and the 2nd
+        // element is the length of the first glyph) and begins/ends with a non-trailer offset. We don't really
+        // need to test for the end offset, since `WriteHelper::WriteWithOffsets` already takes care of that.
+        charOffsets.size() < 2 || WI_IsFlagSet(charOffsets.front(), CharOffsetsTrailer))
+    {
+        state.columnEnd = h.colBeg;
+        state.columnBeginDirty = h.colBeg;
+        state.columnEndDirty = h.colBeg;
+        state.sourceColumnEnd = source._columnCount;
+        return;
+    }
+
+    h.CopyTextFrom(charOffsets);
+    h.Finish();
+
+    // state.columnEnd is computed identical to ROW::ReplaceText. Check it out for more information.
+    state.columnEnd = h.charsConsumed == chars.size() ? h.colEnd : h.colLimit;
+    state.columnBeginDirty = h.colBegDirty;
+    state.columnEndDirty = h.colEndDirty;
+    state.sourceColumnEnd = sourceColBeg + h.colEnd - h.colBeg;
+}
+catch (...)
+{
+    Reset(TextAttribute{});
+    throw;
+}
+
+[[msvc::forceinline]] void ROW::WriteHelper::CopyTextFrom(const std::span<const uint16_t>& charOffsets) noexcept
+{
+    // Since our `charOffsets` input is already in columns (just like the `ROW::_charOffsets`),
+    // we can directly look up the end char-offset, but...
+    const auto colEndDirtyInput = std::min(gsl::narrow_cast<uint16_t>(colLimit - colBeg), gsl::narrow<uint16_t>(charOffsets.size() - 1));
+
+    // ...since the colLimit might intersect with a wide glyph in `charOffset`, we need to adjust our input-colEnd.
+    auto colEndInput = colEndDirtyInput;
+    for (; WI_IsFlagSet(til::at(charOffsets, colEndInput), CharOffsetsTrailer); --colEndInput)
+    {
+    }
+
+    const auto baseOffset = til::at(charOffsets, 0);
+    const auto endOffset = til::at(charOffsets, colEndInput);
+    const auto inToOutOffset = gsl::narrow_cast<uint16_t>(chBeg - baseOffset);
+#pragma warning(suppress : 26481) // Don't use pointer arithmetic. Use span instead (bounds.1).
+    const auto dst = row._charOffsets.data() + colEnd;
+
+    _copyOffsets(dst, charOffsets.data(), colEndInput, inToOutOffset);
+
+    colEnd += colEndInput;
+    colEndDirty = gsl::narrow_cast<uint16_t>(colBeg + colEndDirtyInput);
+    charsConsumed = endOffset - baseOffset;
+}
+
+#pragma warning(push)
+#pragma warning(disable : 26481) // Don't use pointer arithmetic. Use span instead (bounds.1).
+[[msvc::forceinline]] void ROW::WriteHelper::_copyOffsets(uint16_t* __restrict dst, const uint16_t* __restrict src, uint16_t size, uint16_t offset) noexcept
+{
+    __assume(src != nullptr);
+    __assume(dst != nullptr);
+
+    // All tested compilers (including MSVC) will neatly unroll and vectorize
+    // this loop, which is why it's written in this particular way.
+    for (const auto end = src + size; src != end; ++src, ++dst)
+    {
+        const uint16_t ch = *src;
+        const uint16_t off = ch & CharOffsetsMask;
+        const uint16_t trailer = ch & CharOffsetsTrailer;
+        const uint16_t newOff = off + offset;
+        *dst = newOff | trailer;
+    }
+}
+#pragma warning(pop)
+
+[[msvc::forceinline]] void ROW::WriteHelper::Finish()
+{
+    colEndDirty = row._adjustForward(colEndDirty);
+
+    const uint16_t trailingSpaces = colEndDirty - colEnd;
+    const auto chEndDirtyOld = row._uncheckedCharOffset(colEndDirty);
+    const auto chEndDirty = chBegDirty + charsConsumed + leadingSpaces + trailingSpaces;
+
+    if (chEndDirty != chEndDirtyOld)
+    {
+        row._resizeChars(colEndDirty, chBegDirty, chEndDirty, chEndDirtyOld);
+    }
+
+    {
+        // std::copy_n compiles to memmove. We can do better. It also gets rid of an extra branch,
+        // because std::copy_n avoids calling memmove if the count is 0. It's never 0 for us.
+        const auto itBeg = row._chars.begin() + chBeg;
+        memcpy(&*itBeg, chars.data(), charsConsumed * sizeof(wchar_t));
+
+        if (leadingSpaces)
+        {
+            fill_n_small(row._chars.begin() + chBegDirty, leadingSpaces, L' ');
+            iota_n(row._charOffsets.begin() + colBegDirty, leadingSpaces, chBegDirty);
+        }
+        if (trailingSpaces)
+        {
+            fill_n_small(itBeg + charsConsumed, trailingSpaces, L' ');
+            iota_n(row._charOffsets.begin() + colEnd, trailingSpaces, gsl::narrow_cast<uint16_t>(chBeg + charsConsumed));
+        }
+    }
+
+    // This updates `_doubleBytePadded` whenever we write the last column in the row. `_doubleBytePadded` tells our text
+    // reflow algorithm whether it should ignore the last column. This is important when writing wide characters into
+    // the terminal: If the last wide character in a row only fits partially, we should render whitespace, but
+    // during text reflow pretend as if no whitespace exists. After all, the user didn't write any whitespace there.
+    //
+    // The way this is written, it'll set `_doubleBytePadded` to `true` no matter whether a wide character didn't fit,
+    // or if the last 2 columns contain a wide character and a narrow character got written into the left half of it.
+    // In both cases `trailingSpaces` is 1 and fills the last column and `_doubleBytePadded` will be `true`.
+    if (colEndDirty == row._columnCount)
+    {
+        row.SetDoubleBytePadded(colEnd < row._columnCount);
+    }
+}
+
+// This function represents the slow path of ReplaceCharacters(),
+// as it reallocates the backing buffer and shifts the char offsets.
+// The parameters are difficult to explain, but their names are identical to
+// local variables in ReplaceCharacters() which I've attempted to document there.
+void ROW::_resizeChars(uint16_t colEndDirty, uint16_t chBegDirty, size_t chEndDirty, uint16_t chEndDirtyOld)
+{
+    const auto diff = chEndDirty - chEndDirtyOld;
+    const auto currentLength = _charSize();
+    const auto newLength = currentLength + diff;
+
+    if (newLength <= _chars.size())
+    {
+        std::copy_n(_chars.begin() + chEndDirtyOld, currentLength - chEndDirtyOld, _chars.begin() + chEndDirty);
+    }
+    else
+    {
+        const auto minCapacity = std::min<size_t>(UINT16_MAX, _chars.size() + (_chars.size() >> 1));
+        const auto newCapacity = gsl::narrow<uint16_t>(std::max(newLength, minCapacity));
+
+        auto charsHeap = std::make_unique_for_overwrite<wchar_t[]>(newCapacity);
+        const std::span chars{ charsHeap.get(), newCapacity };
+
+        std::copy_n(_chars.begin(), chBegDirty, chars.begin());
+        std::copy_n(_chars.begin() + chEndDirtyOld, currentLength - chEndDirtyOld, chars.begin() + chEndDirty);
+
+        _charsHeap = std::move(charsHeap);
+        _chars = chars;
+    }
+
+    auto it = _charOffsets.begin() + colEndDirty;
+    const auto end = _charOffsets.end();
+    for (; it != end; ++it)
+    {
+        *it = gsl::narrow_cast<uint16_t>(*it + diff);
+    }
+}
+
+til::small_rle<TextAttribute, uint16_t, 1>& ROW::Attributes() noexcept
+{
+    return _attr;
+}
+
+const til::small_rle<TextAttribute, uint16_t, 1>& ROW::Attributes() const noexcept
+{
+    return _attr;
+}
+
+TextAttribute ROW::GetAttrByColumn(const til::CoordType column) const
+{
+    return _attr.at(_clampedUint16(column));
+}
+
+std::vector<uint16_t> ROW::GetHyperlinks() const
+{
+    std::vector<uint16_t> ids;
+    for (const auto& run : _attr.runs())
+    {
+        if (run.value.IsHyperlink())
+        {
+            ids.emplace_back(run.value.GetHyperlinkId());
+        }
+    }
+    return ids;
+}
+
+uint16_t ROW::size() const noexcept
+{
+    return _columnCount;
+}
+
+til::CoordType ROW::MeasureLeft() const noexcept
+{
+    const auto text = GetText();
+    const auto beg = text.begin();
+    const auto end = text.end();
+    auto it = beg;
+
+    for (; it != end; ++it)
+    {
+        if (*it != L' ')
+        {
+            break;
+        }
+    }
+
+    return gsl::narrow_cast<til::CoordType>(it - beg);
+}
+
+til::CoordType ROW::MeasureRight() const noexcept
+{
+    const auto text = GetText();
+    const auto beg = text.begin();
+    const auto end = text.end();
+    auto it = end;
+
+    for (; it != beg; --it)
+    {
+        // it[-1] is safe as `it` is always greater than `beg` (loop invariant).
+        if (til::at(it, -1) != L' ')
+        {
+            break;
+        }
+    }
+
+    // We're supposed to return the measurement in cells and not characters
+    // and therefore simply calculating `it - beg` would be wrong.
+    //
+    // An example: The row is 10 cells wide and `it` points to the second character.
+    // `it - beg` would return 1, but it's possible it's actually 1 wide glyph and 8 whitespace.
+    return gsl::narrow_cast<til::CoordType>(_columnCount - (end - it));
+}
+
+bool ROW::ContainsText() const noexcept
+{
+    const auto text = GetText();
+    const auto beg = text.begin();
+    const auto end = text.end();
+    auto it = beg;
+
+    for (; it != end; ++it)
+    {
+        if (*it != L' ')
+        {
+            return true;
+        }
+    }
+
+    return false;
+}
+
+std::wstring_view ROW::GlyphAt(til::CoordType column) const noexcept
+{
+    auto col = _clampedColumn(column);
+
+    // Safety: col is [0, _columnCount).
+    const auto beg = _uncheckedCharOffset(col);
+    // Safety: col cannot be incremented past _columnCount, because the last
+    // _charOffset at index _columnCount will never get the CharOffsetsTrailer flag.
+    while (_uncheckedIsTrailer(++col))
+    {
+    }
+    // Safety: col is now (0, _columnCount].
+    const auto end = _uncheckedCharOffset(col);
+
+    return { _chars.begin() + beg, _chars.begin() + end };
+}
+
+DbcsAttribute ROW::DbcsAttrAt(til::CoordType column) const noexcept
+{
+    const auto col = _clampedColumn(column);
+
+    auto attr = DbcsAttribute::Single;
+    // Safety: col is [0, _columnCount).
+    if (_uncheckedIsTrailer(col))
+    {
+        attr = DbcsAttribute::Trailing;
+    }
+    // Safety: col+1 is [1, _columnCount].
+    else if (_uncheckedIsTrailer(::base::strict_cast<size_t>(col) + 1u))
+    {
+        attr = DbcsAttribute::Leading;
+    }
+
+    return { attr };
+}
+
+std::wstring_view ROW::GetText() const noexcept
+{
+    const auto width = size_t{ til::at(_charOffsets, GetReadableColumnCount()) } & CharOffsetsMask;
+    return { _chars.data(), width };
+}
+
+std::wstring_view ROW::GetText(til::CoordType columnBegin, til::CoordType columnEnd) const noexcept
+{
+    const til::CoordType columns = _columnCount;
+    const auto colBeg = clamp(columnBegin, 0, columns);
+    const auto colEnd = clamp(columnEnd, colBeg, columns);
+    const size_t chBeg = _uncheckedCharOffset(gsl::narrow_cast<size_t>(colBeg));
+    const size_t chEnd = _uncheckedCharOffset(gsl::narrow_cast<size_t>(colEnd));
+#pragma warning(suppress : 26481) // Don't use pointer arithmetic. Use span instead (bounds.1).
+    return { _chars.data() + chBeg, chEnd - chBeg };
+}
+
+til::CoordType ROW::GetLeadingColumnAtCharOffset(const ptrdiff_t offset) const noexcept
+{
+    return _createCharToColumnMapper(offset).GetLeadingColumnAt(offset);
+}
+
+til::CoordType ROW::GetTrailingColumnAtCharOffset(const ptrdiff_t offset) const noexcept
+{
+    return _createCharToColumnMapper(offset).GetTrailingColumnAt(offset);
+}
+
+DelimiterClass ROW::DelimiterClassAt(til::CoordType column, const std::wstring_view& wordDelimiters) const noexcept
+{
+    const auto col = _clampedColumn(column);
+    // Safety: col is [0, _columnCount).
+    const auto glyph = _uncheckedChar(_uncheckedCharOffset(col));
+
+    if (glyph <= L' ')
+    {
+        return DelimiterClass::ControlChar;
+    }
+    else if (wordDelimiters.find(glyph) != std::wstring_view::npos)
+    {
+        return DelimiterClass::DelimiterChar;
+    }
+    else
+    {
+        return DelimiterClass::RegularChar;
+    }
+}
+
+template<typename T>
+constexpr uint16_t ROW::_clampedUint16(T v) noexcept
+{
+    return static_cast<uint16_t>(clamp(v, 0, 65535));
+}
+
+template<typename T>
+constexpr uint16_t ROW::_clampedColumn(T v) const noexcept
+{
+    return static_cast<uint16_t>(clamp(v, 0, _columnCount - 1));
+}
+
+template<typename T>
+constexpr uint16_t ROW::_clampedColumnInclusive(T v) const noexcept
+{
+    return static_cast<uint16_t>(clamp(v, 0, _columnCount));
+}
+
+uint16_t ROW::_charSize() const noexcept
+{
+    // Safety: _charOffsets is an array of `_columnCount + 1` entries.
+    return _charOffsets[_columnCount];
+}
+
+// Safety: off must be [0, _charSize()].
+template<typename T>
+wchar_t ROW::_uncheckedChar(T off) const noexcept
+{
+    return _chars[off];
+}
+
+// Safety: col must be [0, _columnCount].
+template<typename T>
+uint16_t ROW::_uncheckedCharOffset(T col) const noexcept
+{
+    assert(col < _charOffsets.size());
+    return _charOffsets[col] & CharOffsetsMask;
+}
+
+// Safety: col must be [0, _columnCount].
+template<typename T>
+bool ROW::_uncheckedIsTrailer(T col) const noexcept
+{
+    assert(col < _charOffsets.size());
+    return WI_IsFlagSet(_charOffsets[col], CharOffsetsTrailer);
+}
+
+template<typename T>
+T ROW::_adjustBackward(T column) const noexcept
+{
+    // Safety: This is a little bit more dangerous. The first column is supposed
+    // to never be a trailer and so this loop should exit if column == 0.
+    for (; _uncheckedIsTrailer(column); --column)
+    {
+    }
+    return column;
+}
+
+template<typename T>
+T ROW::_adjustForward(T column) const noexcept
+{
+    // Safety: This is a little bit more dangerous. The last column is supposed
+    // to never be a trailer and so this loop should exit if column == _columnCount.
+    for (; _uncheckedIsTrailer(column); ++column)
+    {
+    }
+    return column;
+}
+
+// Creates a CharToColumnMapper given an offset into _chars.data().
+// In other words, for a 120 column ROW with just ASCII text, the offset should be [0,120).
+CharToColumnMapper ROW::_createCharToColumnMapper(ptrdiff_t offset) const noexcept
+{
+    const auto charsSize = _charSize();
+    const auto lastChar = gsl::narrow_cast<ptrdiff_t>(charsSize - 1);
+    // We can sort of guess what column belongs to what offset because BMP glyphs are very common and
+    // UTF-16 stores them in 1 char. In other words, usually a ROW will have N chars for N columns.
+    const auto guessedColumn = gsl::narrow_cast<til::CoordType>(clamp(offset, 0, _columnCount));
+    return CharToColumnMapper{ _chars.data(), _charOffsets.data(), lastChar, guessedColumn };
+}